package org.cloudfoundry.credhub.credentials

import com.fasterxml.jackson.databind.JsonNode
import com.fasterxml.jackson.databind.ObjectMapper
import com.google.protobuf.ByteString
import io.grpc.Status
import io.grpc.StatusRuntimeException
import org.cloudfoundry.credhub.ErrorMessages
import org.cloudfoundry.credhub.auth.UserContextHolder
import org.cloudfoundry.credhub.constants.CredentialWriteMode.CONVERGE
import org.cloudfoundry.credhub.constants.CredentialWriteMode.NO_OVERWRITE
import org.cloudfoundry.credhub.constants.CredentialWriteMode.OVERWRITE
import org.cloudfoundry.credhub.credential.CertificateCredentialValue
import org.cloudfoundry.credhub.credential.CredentialValue
import org.cloudfoundry.credhub.credential.JsonCredentialValue
import org.cloudfoundry.credhub.credential.RsaCredentialValue
import org.cloudfoundry.credhub.credential.SshCredentialValue
import org.cloudfoundry.credhub.credential.StringCredentialValue
import org.cloudfoundry.credhub.credential.UserCredentialValue
import org.cloudfoundry.credhub.domain.CertificateGenerationParameters
import org.cloudfoundry.credhub.exceptions.EntryNotFoundException
import org.cloudfoundry.credhub.generate.UniversalCredentialGenerator
import org.cloudfoundry.credhub.remote.RemoteBackendClient
import org.cloudfoundry.credhub.remote.grpc.FindResponse
import org.cloudfoundry.credhub.remote.grpc.FindResult
import org.cloudfoundry.credhub.remote.grpc.GetResponse
import org.cloudfoundry.credhub.remote.grpc.SetResponse
import org.cloudfoundry.credhub.requests.BaseCredentialGenerateRequest
import org.cloudfoundry.credhub.requests.BaseCredentialSetRequest
import org.cloudfoundry.credhub.requests.CertificateGenerationRequestParameters
import org.cloudfoundry.credhub.requests.GenerationParameters
import org.cloudfoundry.credhub.requests.RsaGenerationParameters
import org.cloudfoundry.credhub.requests.SshGenerationParameters
import org.cloudfoundry.credhub.requests.StringGenerationParameters
import org.cloudfoundry.credhub.views.CredentialView
import org.cloudfoundry.credhub.views.DataResponse
import org.cloudfoundry.credhub.views.FindCredentialResult
import org.springframework.context.annotation.Profile
import org.springframework.stereotype.Service
import java.time.Instant
import java.util.UUID

@Service
@Profile("remote")
class RemoteCredentialsHandler(
    private val userContextHolder: UserContextHolder,
    private val objectMapper: ObjectMapper,
    private val client: RemoteBackendClient,
    private val credentialGenerator: UniversalCredentialGenerator
) : CredentialsHandler {

    override fun getNCredentialVersions(credentialName: String, numberOfVersions: Int?): DataResponse {
        TODO("not implemented") // To change body of created functions use File | Settings | File Templates.
    }

    override fun getAllCredentialVersions(credentialName: String): DataResponse {
        TODO("not implemented") // To change body of created functions use File | Settings | File Templates.
    }

    override fun getCurrentCredentialVersions(credentialName: String): DataResponse {
        val actor = userContextHolder.userContext.actor
        val response: GetResponse
        try {
            response = client.getByNameRequest(credentialName, actor)
        } catch (e: StatusRuntimeException) {
            throw handleException(e)
        }

        val credentialValue = getValueFromResponse(response.type, response.data)

        return DataResponse(listOf(CredentialView(
            Instant.parse(response.versionCreatedAt),
            UUID.fromString(response.id),
            credentialName,
            response.type,
            credentialValue
        )))
    }

    override fun getCredentialVersionByUUID(credentialUUID: String): CredentialView {
        val actor = userContextHolder.userContext.actor
        val response: GetResponse
        try {
            response = client.getByIdRequest(credentialUUID, actor)
        } catch (e: StatusRuntimeException) {
            throw handleException(e)
        }

        val credentialValue = getValueFromResponse(response.type, response.data)

        return CredentialView(
            Instant.parse(response.versionCreatedAt),
            UUID.fromString(response.id),
            response.name,
            response.type,
            credentialValue
        )
    }

    override fun findContainingName(name: String, expiresWithinDays: String): List<FindCredentialResult> {
        val actor = userContextHolder.userContext.actor
        val response: FindResponse
        try {
            response = client.findContainingNameRequest(name, actor)
        } catch (e: StatusRuntimeException) {
            throw handleException(e)
        }

        return getListFromResponse(response.resultsList)
    }

    override fun findStartingWithPath(path: String, expiresWithinDays: String): List<FindCredentialResult> {
        val actor = userContextHolder.userContext.actor
        val response: FindResponse
        try {
            response = client.findStartingWithPathRequest(path, actor)
        } catch (e: StatusRuntimeException) {
            throw handleException(e)
        }
        return getListFromResponse(response.resultsList)
    }

    override fun generateCredential(generateRequest: BaseCredentialGenerateRequest): CredentialView {
        val getResponse = getCredentialFromRequest(generateRequest)
        val credentialValue: CredentialValue
        val name = generateRequest.name
        val actor = userContextHolder.userContext.actor
        val type = generateRequest.type
        val versionCreatedAt: Instant
        val uuid: UUID

        if (getResponse != null) {
            credentialValue = getValueFromResponse(getResponse.type, getResponse.data)
            versionCreatedAt = Instant.parse(getResponse.versionCreatedAt)
            uuid = UUID.fromString(getResponse.id)
        } else {
            val value = credentialGenerator.generate(generateRequest)
            val data = createByteStringFromData(type, value)
            val genParams = createByteStringFromGenerationParameters(type, generateRequest.generationParameters)
            val response: SetResponse
            try {
                response = client.setRequest(name, type, data, actor, genParams)
            } catch (e: StatusRuntimeException) {
                throw handleException(e)
            }
            credentialValue = getValueFromResponse(response.type, response.data)
            versionCreatedAt = Instant.parse(response.versionCreatedAt)
            uuid = UUID.fromString(response.id)
        }

        return CredentialView(
                versionCreatedAt,
                uuid,
                name,
                type,
                credentialValue
        )
    }

    override fun setCredential(setRequest: BaseCredentialSetRequest<*>): CredentialView {
        val name = setRequest.name
        val type = setRequest.type
        val data = createByteStringFromData(type, setRequest.credentialValue)
        val actor = userContextHolder.userContext.actor
        val response: SetResponse
        try {
            response = client.setRequest(name, type, data, actor, ByteString.EMPTY)
        } catch (e: StatusRuntimeException) {
            throw handleException(e)
        }
        val credentialValue = getValueFromResponse(response.type, response.data)

        return CredentialView(
                Instant.parse(response.versionCreatedAt),
                UUID.fromString(response.id),
                response.name,
                response.type,
                credentialValue
        )
    }

    override fun deleteCredential(credentialName: String) {
        val actor = userContextHolder.userContext.actor

        try {
            client.deleteRequest(credentialName, actor)
        } catch (e: StatusRuntimeException) {
            throw handleException(e)
        }
    }

<<<<<<< HEAD
    override fun getNCredentialVersions(credentialName: String, numberOfVersions: Int?): DataResponse {
        TODO("not implemented") // To change body of created functions use File | Settings | File Templates.
    }

    override fun getAllCredentialVersions(credentialName: String): DataResponse {
        TODO("not implemented") // To change body of created functions use File | Settings | File Templates.
    }

    override fun getCurrentCredentialVersions(credentialName: String): DataResponse {

        val actor = userContextHolder.userContext.actor
        val response = client.getByNameRequest(credentialName, actor)

        val credentialValue = getValueFromResponse(response.type, response.data)

        return DataResponse(listOf(CredentialView(
                Instant.parse(response.versionCreatedAt),
                UUID.fromString(response.id),
                credentialName,
                response.type,
                credentialValue
        )))
    }

    override fun getCredentialVersionByUUID(credentialUUID: String): CredentialView {
        val actor = userContextHolder.userContext.actor
        val response = client.getByIdRequest(credentialUUID, actor)

        val credentialValue = getValueFromResponse(response.type, response.data)

        return CredentialView(
                Instant.parse(response.versionCreatedAt),
                UUID.fromString(response.id),
                response.name,
                response.type,
                credentialValue
        )
    }

=======
>>>>>>> 7d6cece4
    private fun getListFromResponse(results: List<FindResult>): List<FindCredentialResult> {
        return results.map { result ->
            FindCredentialResult(Instant.parse(result.versionCreatedAt), result.name)
        }
    }

    private fun getValueFromResponse(type: String, data: ByteString): CredentialValue {
        return when (type) {
            "value" -> StringCredentialValue(data.toStringUtf8())
            "password" -> StringCredentialValue(data.toStringUtf8())
            "certificate" -> {
                val jsonString = data.toStringUtf8()
                val jsonNode = objectMapper.readTree(jsonString)

                CertificateCredentialValue(
                        jsonNode["ca"]?.textValue(),
                        jsonNode["certificate"]?.textValue(),
                        jsonNode["private_key"]?.textValue(),
                        jsonNode["ca_name"]?.textValue(),
                        jsonNode["certificate_authority"]?.booleanValue() ?: false,
                        jsonNode["self_signed"]?.booleanValue() ?: false,
                        jsonNode["generated"]?.booleanValue() ?: false,
                        jsonNode["transitional"]?.booleanValue() ?: false
                )
            }
            "json" -> {
                val jsonString = data.toStringUtf8()
                val jsonNode = objectMapper.readTree(jsonString)
                JsonCredentialValue(jsonNode)
            }
            "user" -> {
                val jsonString = data.toStringUtf8()
                val jsonNode = objectMapper.readTree(jsonString)
                UserCredentialValue(
                        jsonNode["username"]?.textValue(),
                        jsonNode["password"]?.textValue(),
                        jsonNode["salt"]?.textValue()
                )
            }
            "rsa" -> {
                val jsonString = data.toStringUtf8()
                val jsonNode = objectMapper.readTree(jsonString)
                RsaCredentialValue(
                        jsonNode["public_key"]?.textValue(),
                        jsonNode["private_key"]?.textValue()
                )
            }
            "ssh" -> {
                val jsonString = data.toStringUtf8()
                val jsonNode = objectMapper.readTree(jsonString)
                SshCredentialValue(
                        jsonNode["public_key"]?.textValue(),
                        jsonNode["private_key"]?.textValue(),
                        jsonNode["public_key_fingerprint"]?.textValue()

                )
            }
            else -> throw Exception()
        }
    }

    internal fun createByteStringFromData(type: String, data: CredentialValue): ByteString {
        return when (type) {
            "value" -> {
                val stringCredentialValue = data as StringCredentialValue
                val value = stringCredentialValue.stringCredential
                ByteString.copyFromUtf8(value)
            }

            "password" -> {
                val stringCredentialValue = data as StringCredentialValue
                val value = stringCredentialValue.stringCredential
                ByteString.copyFromUtf8(value)
            }

            "certificate" -> {
                val certificateCredentialValue = data as CertificateCredentialValue

                val json = objectMapper.writeValueAsString(mapOf(
                        "ca" to certificateCredentialValue.ca,
                        "ca_name" to certificateCredentialValue.caName,
                        "certificate" to certificateCredentialValue.certificate,
                        "private_key" to certificateCredentialValue.privateKey,
                        "transitional" to certificateCredentialValue.isTransitional,
                        "certificate_authority" to certificateCredentialValue.isCertificateAuthority,
                        "self_signed" to certificateCredentialValue.isSelfSigned,
                        "generated" to certificateCredentialValue.generated

                ))
                ByteString.copyFromUtf8(json)
            }
            "json" -> {
                val jsonCredentialValue = data as JsonCredentialValue
                val value: JsonNode = jsonCredentialValue.value
                val valueString = value.toString()
                ByteString.copyFromUtf8(valueString)
            }
            "user" -> {
                val userCredentialValue = data as UserCredentialValue

                val json = objectMapper.writeValueAsString(mapOf(
                        "username" to userCredentialValue.username,
                        "password" to userCredentialValue.password,
                        "salt" to userCredentialValue.salt
                ))
                ByteString.copyFromUtf8(json)
            }
            "rsa" -> {
                val rsaCredentialValue = data as RsaCredentialValue

                val json = objectMapper.writeValueAsString(mapOf(
                        "public_key" to rsaCredentialValue.publicKey,
                        "private_key" to rsaCredentialValue.privateKey
                ))
                ByteString.copyFromUtf8(json)
            }
            "ssh" -> {
                val sshCredentialValue = data as SshCredentialValue

                val json = objectMapper.writeValueAsString(mapOf(
                        "public_key" to sshCredentialValue.publicKey,
                        "private_key" to sshCredentialValue.privateKey,
                        "public_key_fingerprint" to sshCredentialValue.publicKeyFingerprint
                ))
                ByteString.copyFromUtf8(json)
            }
            else -> throw Exception()
        }
    }

    internal fun createByteStringFromGenerationParameters(type: String, generationParams: GenerationParameters): ByteString {
        return when (type) {
            "password" -> {
                val stringGenerationParameters = generationParams as StringGenerationParameters
                val json = objectMapper.writeValueAsString(mapOf(
                        "include_special" to stringGenerationParameters.isIncludeSpecial,
                        "exclude_number" to stringGenerationParameters.isExcludeNumber,
                        "exclude_upper" to stringGenerationParameters.isExcludeUpper,
                        "exclude_lower" to stringGenerationParameters.isExcludeLower,
                        "username" to stringGenerationParameters.username,
                        "length" to stringGenerationParameters.length
                ))

                ByteString.copyFromUtf8(json)
            }

            "ssh" -> {
                val sshGenerationParameters = generationParams as SshGenerationParameters
                val json = objectMapper.writeValueAsString(mapOf(
                        "key_length" to sshGenerationParameters.keyLength,
                        "ssh_comment" to sshGenerationParameters.sshComment
                ))

                ByteString.copyFromUtf8(json)
            }

            "rsa" -> {
                val rsaGenerationParameters = generationParams as RsaGenerationParameters
                val json = objectMapper.writeValueAsString(mapOf(
                        "key_length" to rsaGenerationParameters.keyLength
                ))

                ByteString.copyFromUtf8(json)
            }

            "user" -> {
                val userGenerationParameters = generationParams as StringGenerationParameters
                val json = objectMapper.writeValueAsString(mapOf(
                        "include_special" to userGenerationParameters.isIncludeSpecial,
                        "exclude_number" to userGenerationParameters.isExcludeNumber,
                        "exclude_upper" to userGenerationParameters.isExcludeUpper,
                        "exclude_lower" to userGenerationParameters.isExcludeLower,
                        "username" to userGenerationParameters.username,
                        "length" to userGenerationParameters.length

                ))

                ByteString.copyFromUtf8(json)
            }

            "certificate" -> {
                val certGenerationParams = generationParams as CertificateGenerationParameters
                val names = certGenerationParams.x500Principal.getName("RFC1779")
                val x500Names: MutableMap<String, String> = mutableMapOf()
                val namesArray = names.split(",")
                namesArray.forEach {
                    val kv = it.split('=')
                    x500Names[kv[0]] = kv[1]
                }

                val json = objectMapper.writeValueAsString(mapOf(

                        "is_ca" to certGenerationParams.isCa,
                        "organization_unit" to x500Names["OU"],
                        "organization" to x500Names["O"],
                        "state" to x500Names["ST"],
                        "country" to x500Names["C"],
                        "locality" to x500Names["L"],
                        "common_name" to x500Names["CN"],
                        "key_length" to certGenerationParams.keyLength,
                        "duration" to certGenerationParams.duration,
                        "self_signed" to certGenerationParams.isSelfSigned,
                        "ca_name" to certGenerationParams.caName,
                        "alternative_names" to certGenerationParams.alternativeNames,
                        "key_usage" to certGenerationParams.keyUsage,
                        "extended_key_usage" to certGenerationParams.extendedKeyUsage
                ).filterValues { it != null })
                ByteString.copyFromUtf8(json)
            }

            else -> throw Exception()
        }
    }

    private fun getGenerationParametersFromResponse(type: String, generationParams: ByteString): GenerationParameters {
        return when (type) {
            "password" -> {
                val jsonString = generationParams.toStringUtf8()
                val jsonNode = objectMapper.readTree(jsonString) ?: return StringGenerationParameters()

                val generationParameters = StringGenerationParameters()

                if (jsonNode.hasNonNull("length")) {
                    generationParameters.length = jsonNode["length"].intValue()
                }
                if (jsonNode.hasNonNull("username")) {
                    generationParameters.username = jsonNode["username"].textValue()
                }
                if (jsonNode.hasNonNull("exclude_lower")) {
                    generationParameters.isExcludeLower = jsonNode["exclude_lower"].booleanValue()
                }
                if (jsonNode.hasNonNull("exlude_upper")) {
                    generationParameters.isExcludeUpper = jsonNode["exlude_upper"].booleanValue()
                }
                if (jsonNode.hasNonNull("exclude_number")) {
                    generationParameters.isExcludeNumber = jsonNode["exclude_number"].booleanValue()
                }
                if (jsonNode.hasNonNull("include_special")) {
                    generationParameters.isIncludeSpecial = jsonNode["include_special"].booleanValue()
                }

                generationParameters
            }

            "user" -> {
                val jsonString = generationParams.toStringUtf8()
                val jsonNode = objectMapper.readTree(jsonString) ?: return StringGenerationParameters()

                val generationParameters = StringGenerationParameters()

                if (jsonNode.hasNonNull("length")) {
                    generationParameters.length = jsonNode["length"].intValue()
                }
                if (jsonNode.hasNonNull("username")) {
                    generationParameters.username = jsonNode["username"].textValue()
                }
                if (jsonNode.hasNonNull("exclude_lower")) {
                    generationParameters.isExcludeLower = jsonNode["exclude_lower"].booleanValue()
                }
                if (jsonNode.hasNonNull("exlude_upper")) {
                    generationParameters.isExcludeUpper = jsonNode["exlude_upper"].booleanValue()
                }
                if (jsonNode.hasNonNull("exclude_number")) {
                    generationParameters.isExcludeNumber = jsonNode["exclude_number"].booleanValue()
                }
                if (jsonNode.hasNonNull("include_special")) {
                    generationParameters.isIncludeSpecial = jsonNode["include_special"].booleanValue()
                }
                generationParameters
            }

            "ssh" -> {
                val jsonString = generationParams.toStringUtf8()
                val jsonNode = objectMapper.readTree(jsonString) ?: return SshGenerationParameters()

                val generationParameters = SshGenerationParameters()

                if (jsonNode.hasNonNull("key_length")) {
                    generationParameters.keyLength = jsonNode["key_length"].intValue()
                }
                if (jsonNode.hasNonNull("ssh_comment")) {
                    generationParameters.sshComment = jsonNode["ssh_comment"].textValue()
                }

                generationParameters
            }

            "rsa" -> {
                val jsonString = generationParams.toStringUtf8()
                val jsonNode = objectMapper.readTree(jsonString) ?: return RsaGenerationParameters()

                val generationParameters = RsaGenerationParameters()

                if (jsonNode.hasNonNull("key_length")) {
                    generationParameters.keyLength = jsonNode["key_length"].intValue()
                }

                generationParameters
            }

            "certificate" -> {
                val jsonString = generationParams.toStringUtf8()
                val jsonNode = objectMapper.readTree(jsonString)
                        ?: return CertificateGenerationParameters(CertificateGenerationRequestParameters())

                val generationRequestParameters = CertificateGenerationRequestParameters()

                if (jsonNode.hasNonNull("organization")) {
                    generationRequestParameters.organization = jsonNode["organization"].textValue()
                }
                if (jsonNode.hasNonNull("state")) {
                    generationRequestParameters.state = jsonNode["state"].textValue()
                }
                if (jsonNode.hasNonNull("country")) {
                    generationRequestParameters.country = jsonNode["country"].textValue()
                }
                if (jsonNode.hasNonNull("common_name")) {
                    generationRequestParameters.commonName = jsonNode["common_name"].textValue()
                }
                if (jsonNode.hasNonNull("organization_unit")) {
                    generationRequestParameters.organizationUnit = jsonNode["organization_unit"].textValue()
                }
                if (jsonNode.hasNonNull("locality")) {
                    generationRequestParameters.locality = jsonNode["locality"].textValue()
                }
                if (jsonNode.hasNonNull("is_ca")) {
                    generationRequestParameters.setIsCa(jsonNode["is_ca"].booleanValue())
                }
                if (jsonNode.hasNonNull("key_usage")) {
                    generationRequestParameters.keyUsage = arrayOf(jsonNode["key_usage"].textValue())
                }
                if (jsonNode.hasNonNull("extended_key_usage")) {
                    generationRequestParameters.extendedKeyUsage = arrayOf(jsonNode["extended_key_usage"].textValue())
                }
                if (jsonNode.hasNonNull("alternative_names")) {
                    var altNames: MutableList<String> = ArrayList()
                    jsonNode["alternative_names"]["names"].forEach {
                        altNames.add(it["name"]["string"].toString())
                    }
                    generationRequestParameters.alternativeNames = altNames.toTypedArray()
                }
                if (jsonNode.hasNonNull("ca_name")) {
                    generationRequestParameters.caName = jsonNode["ca_name"].textValue()
                }
                if (jsonNode.hasNonNull("self_signed")) {
                    generationRequestParameters.isSelfSigned = jsonNode["self_signed"].booleanValue()
                }
                if (jsonNode.hasNonNull("duration")) {
                    generationRequestParameters.duration = jsonNode["duration"].intValue()
                }
                if (jsonNode.hasNonNull("key_length")) {
                    generationRequestParameters.keyLength = jsonNode["key_length"].intValue()
                }

                CertificateGenerationParameters(generationRequestParameters)
            }

            else -> throw Exception()
        }
    }

    private fun getCredentialFromRequest(credentialRequest: BaseCredentialGenerateRequest): GetResponse? {
        val originalValue: GetResponse
        try {
            originalValue = client.getByNameRequest(credentialRequest.name, userContextHolder.userContext.actor)
            val originalGenerationParameters =
                    getGenerationParametersFromResponse(originalValue.type, originalValue.generationParameters)

            if (credentialRequest.mode == OVERWRITE || credentialRequest.isOverwrite) {
                return null
            }

            if (credentialRequest.mode == CONVERGE || credentialRequest.mode == null) {
                return if (originalGenerationParameters != credentialRequest.generationParameters) {
                    null
                } else {
                    originalValue
                }
            }

            if (credentialRequest.mode == NO_OVERWRITE) {
                return originalValue
            }
        } catch (e: StatusRuntimeException) {
            return null
        }
        return originalValue
    }

    private fun handleException(e: StatusRuntimeException): Exception {
        if (e.status.code == Status.NOT_FOUND.code) {
            return EntryNotFoundException(ErrorMessages.Credential.INVALID_ACCESS)
        }
        return RuntimeException("Request failed with status code: ${e.status.code}")
    }
}<|MERGE_RESOLUTION|>--- conflicted
+++ resolved
@@ -189,48 +189,6 @@
         }
     }
 
-<<<<<<< HEAD
-    override fun getNCredentialVersions(credentialName: String, numberOfVersions: Int?): DataResponse {
-        TODO("not implemented") // To change body of created functions use File | Settings | File Templates.
-    }
-
-    override fun getAllCredentialVersions(credentialName: String): DataResponse {
-        TODO("not implemented") // To change body of created functions use File | Settings | File Templates.
-    }
-
-    override fun getCurrentCredentialVersions(credentialName: String): DataResponse {
-
-        val actor = userContextHolder.userContext.actor
-        val response = client.getByNameRequest(credentialName, actor)
-
-        val credentialValue = getValueFromResponse(response.type, response.data)
-
-        return DataResponse(listOf(CredentialView(
-                Instant.parse(response.versionCreatedAt),
-                UUID.fromString(response.id),
-                credentialName,
-                response.type,
-                credentialValue
-        )))
-    }
-
-    override fun getCredentialVersionByUUID(credentialUUID: String): CredentialView {
-        val actor = userContextHolder.userContext.actor
-        val response = client.getByIdRequest(credentialUUID, actor)
-
-        val credentialValue = getValueFromResponse(response.type, response.data)
-
-        return CredentialView(
-                Instant.parse(response.versionCreatedAt),
-                UUID.fromString(response.id),
-                response.name,
-                response.type,
-                credentialValue
-        )
-    }
-
-=======
->>>>>>> 7d6cece4
     private fun getListFromResponse(results: List<FindResult>): List<FindCredentialResult> {
         return results.map { result ->
             FindCredentialResult(Instant.parse(result.versionCreatedAt), result.name)
