--- conflicted
+++ resolved
@@ -678,7 +678,6 @@
     }
 
     @Test
-<<<<<<< HEAD
     fun findCredential_withName_returnsCorrectDataResponse() {
         val response = FindResponse
             .newBuilder()
@@ -701,7 +700,9 @@
         assertEquals(result.get(1).name, "/test/another-credential")
         assertEquals(result.get(0).versionCreatedAt.toString(), versionCreatedAt)
         assertEquals(result.get(1).versionCreatedAt.toString(), versionCreatedAt)
-=======
+    }
+
+    @Test
     fun generatePassword_whenExistingPasswordMatchesGenerationParameters_doesNotRegenerate() {
         val type = "password"
         val uuid = UUID.randomUUID().toString()
@@ -902,7 +903,6 @@
         generationParameters.isExcludeUpper = false
         generationParameters.isIncludeSpecial = false
 
-
         val oldByteValue = subject.createByteStringFromData(type, shouldBeReturned)
         val getResponse = GetResponse.newBuilder().setName(CREDENTIAL_NAME)
             .setType(type).setData(oldByteValue)
@@ -949,7 +949,6 @@
         generationParameters.isExcludeUpper = false
         generationParameters.isIncludeSpecial = false
 
-
         val newGenerationParameters = StringGenerationParameters()
         generationParameters.length = 32
         generationParameters.isExcludeLower = true
@@ -976,7 +975,6 @@
             .build()
         `when`(client.setRequest(CREDENTIAL_NAME, type, newByteValue, USER, byteGenerationParameters)).thenReturn(setResponse)
 
-
         val passwordGenerateRequest = PasswordGenerateRequest()
         passwordGenerateRequest.setGenerationParameters(newGenerationParameters)
         passwordGenerateRequest.name = CREDENTIAL_NAME
@@ -988,6 +986,5 @@
         val actualValue = (generateResponse.value as StringCredentialValue).stringCredential.toString()
 
         assertThat(actualValue).isNotEqualTo(password.stringCredential.toString())
->>>>>>> d6907c77
     }
 }