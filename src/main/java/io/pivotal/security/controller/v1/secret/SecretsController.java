--- conflicted
+++ resolved
@@ -1,30 +1,15 @@
 package io.pivotal.security.controller.v1.secret;
 
-<<<<<<< HEAD
-=======
 import static com.google.common.collect.Lists.newArrayList;
 import static io.pivotal.security.entity.AuditingOperationCode.CREDENTIAL_FIND;
 
-import com.fasterxml.jackson.databind.JsonMappingException;
->>>>>>> a3251033
 import com.fasterxml.jackson.databind.ObjectMapper;
 import com.google.common.io.ByteStreams;
-<<<<<<< HEAD
-import com.jayway.jsonpath.DocumentContext;
-=======
-import com.jayway.jsonpath.InvalidJsonException;
->>>>>>> a3251033
 import com.jayway.jsonpath.JsonPath;
 import com.jayway.jsonpath.PathNotFoundException;
 import io.pivotal.security.data.SecretDataService;
 import io.pivotal.security.domain.NamedSecret;
-<<<<<<< HEAD
-import io.pivotal.security.entity.AuditingOperationCode;
 import io.pivotal.security.exceptions.EntryNotFoundException;
-=======
-import io.pivotal.security.exceptions.KeyNotFoundException;
->>>>>>> a3251033
-import io.pivotal.security.exceptions.ParameterizedValidationException;
 import io.pivotal.security.request.AccessControlEntry;
 import io.pivotal.security.request.BaseSecretGenerateRequest;
 import io.pivotal.security.request.BaseSecretSetRequest;
@@ -36,13 +21,6 @@
 import io.pivotal.security.view.DataResponse;
 import io.pivotal.security.view.FindCredentialResults;
 import io.pivotal.security.view.FindPathResults;
-<<<<<<< HEAD
-import io.pivotal.security.view.SecretKind;
-import io.pivotal.security.view.SecretKindFromString;
-import io.pivotal.security.view.SecretView;
-import org.apache.commons.lang.BooleanUtils;
-=======
-import io.pivotal.security.view.ResponseError;
 import io.pivotal.security.view.SecretView;
 import java.io.ByteArrayInputStream;
 import java.io.IOException;
@@ -53,7 +31,6 @@
 import java.util.Map;
 import java.util.function.Function;
 import javax.servlet.http.HttpServletRequest;
->>>>>>> a3251033
 import org.apache.commons.lang3.StringUtils;
 import org.apache.logging.log4j.LogManager;
 import org.apache.logging.log4j.Logger;
@@ -73,20 +50,7 @@
 import org.springframework.web.bind.annotation.RequestParam;
 import org.springframework.web.bind.annotation.RestController;
 
-import javax.servlet.http.HttpServletRequest;
-import java.io.ByteArrayInputStream;
-import java.io.IOException;
-import java.io.InputStream;
-import java.io.InputStreamReader;
-import java.security.NoSuchAlgorithmException;
-import java.util.List;
-import java.util.Map;
-import java.util.function.Function;
-
 import static com.google.common.collect.Lists.newArrayList;
-import static io.pivotal.security.entity.AuditingOperationCode.CREDENTIAL_ACCESS;
-import static io.pivotal.security.entity.AuditingOperationCode.CREDENTIAL_FIND;
-import static io.pivotal.security.entity.AuditingOperationCode.CREDENTIAL_UPDATE;
 
 @RestController
 @RequestMapping(
@@ -106,12 +70,6 @@
 
   @Autowired
   public SecretsController(SecretDataService secretDataService,
-<<<<<<< HEAD
-                           NamedSecretGenerateHandler namedSecretGenerateHandler,
-                           JsonContextFactory jsonContextFactory,
-=======
-                           MessageSource messageSource,
->>>>>>> a3251033
                            AuditLogService auditLogService,
                            ObjectMapper objectMapper,
                            GenerateService generateService,
@@ -176,7 +134,8 @@
       auditRecorder.populateFromRequest(request);
       auditRecorder.setAuthentication(authentication);
 
-      if (!secretDataService.delete(secretName)) {
+      boolean deleteSucceeded = secretDataService.delete(secretName);
+      if (!deleteSucceeded) {
         throw new EntryNotFoundException("error.credential_not_found");
       }
 
@@ -276,42 +235,21 @@
       // then we'd have to do the entire job by hand.
       return handleRegenerateRequest(auditRecordBuilder, requestString);
     } else {
-<<<<<<< HEAD
-      return handleGenerateRequest(auditRecordBuilder, inputStream, requestString,currentUserAccessControlEntry);
-=======
-      return handleGenerateRequest(auditRecordBuilder, requestString);
->>>>>>> a3251033
+      return handleGenerateRequest(auditRecordBuilder, requestString,currentUserAccessControlEntry);
     }
   }
 
   private ResponseEntity handleGenerateRequest(
       AuditRecordBuilder auditRecordBuilder,
-<<<<<<< HEAD
-      InputStream requestInputStream,
       String requestString,
       AccessControlEntry currentUserAccessControlEntry
   ) throws IOException {
-=======
-      String requestString
-  ) throws Exception {
->>>>>>> a3251033
     BaseSecretGenerateRequest requestBody = objectMapper.readValue(requestString, BaseSecretGenerateRequest.class);
     requestBody.validate();
     requestBody.addCurrentUser(currentUserAccessControlEntry);
 
     auditRecordBuilder.setCredentialName(requestBody.getName());
-<<<<<<< HEAD
-    final boolean isCurrentlyTrappedInTheMonad = requestBody instanceof DefaultSecretGenerateRequest;
-    if (isCurrentlyTrappedInTheMonad) {
-      requestInputStream.reset();
-      DocumentContext parsedRequestBody = jsonContextFactory.getParseContext().parse(requestInputStream);
-      return storeSecret(auditRecordBuilder, namedSecretGenerateHandler, parsedRequestBody);
-    } else {
-      return generateService.performGenerate(auditRecordBuilder, requestBody);
-    }
-=======
     return generateService.performGenerate(auditRecordBuilder, requestBody);
->>>>>>> a3251033
   }
 
   private ResponseEntity handleRegenerateRequest(
@@ -320,20 +258,7 @@
   ) throws IOException {
     SecretRegenerateRequest requestBody = objectMapper.readValue(requestString, SecretRegenerateRequest.class);
 
-<<<<<<< HEAD
-    ResponseEntity responseEntity = regenerateService.performRegenerate(auditRecordBuilder, requestBody);
-
-    boolean isCurrentlyTrappedInTheMonad = responseEntity == null;
-    if (isCurrentlyTrappedInTheMonad) {
-      requestInputStream.reset();
-      DocumentContext parsedRequestBody = jsonContextFactory.getParseContext().parse(requestInputStream);
-      return storeSecret(auditRecordBuilder, namedSecretGenerateHandler, parsedRequestBody);
-    } else {
-      return responseEntity;
-    }
-=======
     return regenerateService.performRegenerate(auditRecordBuilder, requestBody);
->>>>>>> a3251033
   }
 
   private ResponseEntity auditedHandlePutRequest(
@@ -443,79 +368,6 @@
     });
   }
 
-<<<<<<< HEAD
-  private ResponseEntity<?> storeSecret(
-      AuditRecordBuilder auditRecordBuilder,
-      SecretKindMappingFactory handler,
-      DocumentContext parsedRequestBody
-  ) {
-    final String secretName = getSecretName(parsedRequestBody);
-    if (StringUtils.isEmpty(secretName)) {
-      throw new ParameterizedValidationException("error.missing_name");
-    }
-    NamedSecret existingNamedSecret = secretDataService.findMostRecent(secretName);
-
-    boolean willBeCreated = existingNamedSecret == null;
-    boolean overwrite = BooleanUtils.isTrue(parsedRequestBody.read("$.overwrite", Boolean.class));
-    boolean regenerate = BooleanUtils.isTrue(parsedRequestBody.read("$.regenerate", Boolean.class));
-
-    boolean willWrite = willBeCreated || overwrite || regenerate;
-    AuditingOperationCode operationCode = willWrite ? CREDENTIAL_UPDATE : CREDENTIAL_ACCESS;
-    auditRecordBuilder.setOperationCode(operationCode);
-    if (regenerate && existingNamedSecret == null) {
-      throw new EntryNotFoundException("error.credential_not_found");
-    }
-
-    String secretPath = secretName;
-    try {
-      String requestedSecretType = parsedRequestBody.read("$.type");
-      final SecretKind secretKind = (existingNamedSecret != null
-          ? existingNamedSecret.getKind()
-          : SecretKindFromString.fromString(requestedSecretType));
-      if (existingNamedSecret != null && requestedSecretType != null && !existingNamedSecret
-          .getSecretType().equals(requestedSecretType)) {
-        throw new ParameterizedValidationException("error.type_mismatch");
-      }
-      secretPath = existingNamedSecret == null ? secretPath : existingNamedSecret.getName();
-
-      NamedSecret storedNamedSecret;
-      if (willWrite) {
-        SecretKind.CheckedMapping<NamedSecret, NoSuchAlgorithmException> make =
-            handler.make(secretPath, parsedRequestBody);
-        CheckedFunction<NamedSecret, NoSuchAlgorithmException> lift = secretKind.lift(make);
-        storedNamedSecret = lift.apply(existingNamedSecret);
-        storedNamedSecret = secretDataService.save(storedNamedSecret);
-      } else {
-        // To catch invalid parameters, validate request even though we throw away the result.
-        // We need to apply it to null or Hibernate may decide to save the record.
-        // As above, the unit tests won't catch (all) issues :( ,
-        // but there is an integration test to cover it.
-        storedNamedSecret = existingNamedSecret;
-        secretKind.lift(handler.make(secretPath, parsedRequestBody)).apply(null);
-      }
-
-      SecretView secretView = SecretView.fromEntity(storedNamedSecret);
-      return new ResponseEntity<>(secretView, HttpStatus.OK);
-    } catch (NoSuchAlgorithmException e) {
-      throw new RuntimeException(e);
-    }
-  }
-
-  private String getSecretName(DocumentContext parsed) {
-    return parsed.read("$.name", String.class);
-=======
-  private ResponseError createErrorResponse(String key) {
-    return createParameterizedErrorResponse(new ParameterizedValidationException(key));
-  }
-
-  private ResponseError createParameterizedErrorResponse(
-      ParameterizedValidationException exception) {
-    String errorMessage = messageSourceAccessor
-        .getMessage(exception.getMessage(), exception.getParameters());
-    return new ResponseError(errorMessage);
->>>>>>> a3251033
-  }
-
   private ResponseEntity findStartingWithAuditing(String path, HttpServletRequest request,
       Authentication authentication) throws Exception {
     return findWithAuditing(path, secretDataService::findStartingWithPath, request, authentication);
