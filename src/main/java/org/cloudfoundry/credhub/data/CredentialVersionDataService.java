package org.cloudfoundry.credhub.data;

import org.apache.commons.lang3.StringUtils;
import org.cloudfoundry.credhub.domain.CredentialFactory;
import org.cloudfoundry.credhub.domain.CredentialVersion;
import org.cloudfoundry.credhub.entity.CertificateCredentialVersionData;
import org.cloudfoundry.credhub.entity.Credential;
import org.cloudfoundry.credhub.entity.CredentialVersionData;
import org.cloudfoundry.credhub.exceptions.ParameterizedValidationException;
import org.cloudfoundry.credhub.repository.CredentialVersionRepository;
import org.cloudfoundry.credhub.view.FindCredentialResult;
import org.springframework.beans.factory.annotation.Autowired;
import org.springframework.jdbc.core.JdbcTemplate;
import org.springframework.stereotype.Service;

import java.time.Instant;
import java.util.ArrayList;
import java.util.Collection;
import java.util.HashMap;
import java.util.List;
import java.util.UUID;
import java.util.stream.Collectors;
import java.util.stream.Stream;

import static com.google.common.collect.Lists.newArrayList;

@Service
public class CredentialVersionDataService {

  private final CredentialVersionRepository credentialVersionRepository;
  private final CredentialDataService credentialDataService;
  private final JdbcTemplate jdbcTemplate;
  private final CredentialFactory credentialFactory;
  private CertificateVersionDataService certificateVersionDataService;

  @Autowired
  protected CredentialVersionDataService(
      CredentialVersionRepository credentialVersionRepository,
      CredentialDataService credentialDataService,
      JdbcTemplate jdbcTemplate,
      CredentialFactory credentialFactory,
      CertificateVersionDataService certificateVersionDataService) {
    this.credentialVersionRepository = credentialVersionRepository;
    this.credentialDataService = credentialDataService;
    this.jdbcTemplate = jdbcTemplate;
    this.credentialFactory = credentialFactory;
    this.certificateVersionDataService = certificateVersionDataService;
  }

  public <Z extends CredentialVersion> Z save(Z credentialVersion) {
    return (Z) credentialVersion.save(this);
  }

  public <Z extends CredentialVersion> Z save(CredentialVersionData credentialVersionData) {
    Credential credential = credentialVersionData.getCredential();

    if (credential.getUuid() == null) {
      credentialVersionData.setCredential(credentialDataService.save(credential));
    } else {
      CredentialVersion existingCredentialVersion = findMostRecent(credential.getName());
      if (existingCredentialVersion != null && !existingCredentialVersion.getCredentialType()
          .equals(credentialVersionData.getCredentialType())) {
        throw new ParameterizedValidationException("error.type_mismatch");
      }
    }

    return (Z) credentialFactory
        .makeCredentialFromEntity(credentialVersionRepository.saveAndFlush(credentialVersionData));
  }

  public List<String> findAllPaths() {
    return credentialDataService.findAll()
        .stream()
        .map(Credential::getName)
        .flatMap(CredentialVersionDataService::fullHierarchyForPath)
        .distinct()
        .sorted()
        .collect(Collectors.toList());
  }

  private static Stream<String> fullHierarchyForPath(String path) {
    String[] components = path.split("/");
    if (components.length > 1) {
      StringBuilder currentPath = new StringBuilder();
      List<String> pathSet = new ArrayList<>();
      for (int i = 0; i < components.length - 1; i++) {
        String element = components[i];
        currentPath.append(element).append('/');
        pathSet.add(currentPath.toString());
      }
      return pathSet.stream();
    } else {
      return Stream.of();
    }
  }

  public CredentialVersion findMostRecent(String name) {
    Credential credential = credentialDataService.find(name);

    if (credential == null) {
      return null;
    } else {
      return credentialFactory.makeCredentialFromEntity(credentialVersionRepository
          .findFirstByCredentialUuidOrderByVersionCreatedAtDesc(credential.getUuid()));
    }
  }

  public CredentialVersion findByUuid(String uuid) {
    return credentialFactory
        .makeCredentialFromEntity(credentialVersionRepository.findOneByUuid(UUID.fromString(uuid)));
  }

  public List<String> findAllCertificateCredentialsByCaName(String caName) {
    return this.findCertificateNamesByCaName(caName);
  }

  public List<FindCredentialResult> findContainingName(String name) {
    return findMatchingName("%" + name + "%");
  }

  public List<FindCredentialResult> findStartingWithPath(String path) {
    path = StringUtils.prependIfMissing(path, "/");
    path = StringUtils.appendIfMissing(path, "/");

    return findMatchingName(path + "%");
  }

  public boolean delete(String name) {
    return credentialDataService.delete(name);
  }

  public List<CredentialVersion> findAllByName(String name) {
    Credential credential = credentialDataService.find(name);

    return credential != null ? credentialFactory.makeCredentialsFromEntities(
        credentialVersionRepository.findAllByCredentialUuidOrderByVersionCreatedAtDesc(credential.getUuid()))
        : newArrayList();
  }

  public List<CredentialVersion> findNByName(String name, int numberOfVersions) {
    Credential credential = credentialDataService.find(name);

    if (credential != null) {
      List<CredentialVersionData> credentialVersionData = credentialVersionRepository
          .findAllByCredentialUuidOrderByVersionCreatedAtDesc(credential.getUuid())
          .stream()
          .limit(numberOfVersions)
          .collect(Collectors.toList());
      return credentialFactory.makeCredentialsFromEntities(credentialVersionData);
    } else {
      return newArrayList();
    }
  }

  public HashMap<UUID, Long> countByEncryptionKey() {
    HashMap<UUID, Long> map = new HashMap<>();
    jdbcTemplate.query(
        " SELECT count(*), encryption_key_uuid FROM credential_version " +
            "LEFT JOIN encrypted_value ON credential_version.encrypted_value_uuid = encrypted_value.uuid " +
            "GROUP BY encrypted_value.encryption_key_uuid",
        (rowSet, rowNum) -> map.put(UUID.fromString(rowSet.getString("encryption_key_uuid")), rowSet.getLong("count"))
    );
    return map;
  }

  public List<CredentialVersion> findActiveByName(String name) {
    Credential credential = credentialDataService.find(name);
    CredentialVersionData credentialVersionData;
    ArrayList<CredentialVersion> result = newArrayList();
    if (credential != null) {
      credentialVersionData = credentialVersionRepository
          .findFirstByCredentialUuidOrderByVersionCreatedAtDesc(credential.getUuid());

      if (credentialVersionData.getCredentialType().equals(CertificateCredentialVersionData.CREDENTIAL_TYPE)) {
        return certificateVersionDataService.findActiveWithTransitional(name);
      }
      result.add(credentialFactory.makeCredentialFromEntity(credentialVersionData));

<<<<<<< HEAD
=======
      // TODO log?

>>>>>>> 2a9b28d0
      return result;
    } else {
      return newArrayList();
    }
  }

  public Long count() {
    return credentialVersionRepository.count();
  }

  public Long countEncryptedWithKeyUuidIn(Collection<UUID> uuids) {
    return credentialVersionRepository.countByEncryptedCredentialValueEncryptionKeyUuidIn(uuids);
  }

  private List<FindCredentialResult> findMatchingName(String nameLike) {
    final List<FindCredentialResult> credentialResults = jdbcTemplate.query(
        " select name.name, credential_version.version_created_at from ("
            + "   select"
            + "     max(version_created_at) as version_created_at,"
            + "     credential_uuid"
            + "   from credential_version group by credential_uuid"
            + " ) as credential_version inner join ("
            + "   select * from credential"
            + "     where lower(name) like lower(?)"
            + " ) as name"
            + " on credential_version.credential_uuid = name.uuid"
            + " order by version_created_at desc",
        new Object[]{nameLike},
        (rowSet, rowNum) -> {
          final Instant versionCreatedAt = Instant
              .ofEpochMilli(rowSet.getLong("version_created_at"));
          final String name = rowSet.getString("name");
          return new FindCredentialResult(versionCreatedAt, name);
        }
    );
    return credentialResults;
  }

  private List<String> findCertificateNamesByCaName(String caName) {
    String query = "select distinct credential.name from "
        + "credential, credential_version, certificate_credential "
        + "where credential.uuid=credential_version.credential_uuid "
        + "and credential_version.uuid=certificate_credential.uuid "
        + "and lower(certificate_credential.ca_name) "
        + "like lower(?)";
    return jdbcTemplate.queryForList(query, String.class, caName);
  }
}<|MERGE_RESOLUTION|>--- conflicted
+++ resolved
@@ -175,12 +175,7 @@
         return certificateVersionDataService.findActiveWithTransitional(name);
       }
       result.add(credentialFactory.makeCredentialFromEntity(credentialVersionData));
-
-<<<<<<< HEAD
-=======
-      // TODO log?
-
->>>>>>> 2a9b28d0
+      
       return result;
     } else {
       return newArrayList();
