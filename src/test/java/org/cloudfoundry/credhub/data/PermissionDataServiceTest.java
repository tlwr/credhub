package org.cloudfoundry.credhub.data;

import org.apache.commons.lang3.RandomStringUtils;
import org.cloudfoundry.credhub.CredentialManagerApp;
import org.cloudfoundry.credhub.audit.CEFAuditRecord;
import org.cloudfoundry.credhub.audit.OperationDeviceAction;
import org.cloudfoundry.credhub.audit.entity.Resource;
import org.cloudfoundry.credhub.audit.entity.V2Permission;
import org.cloudfoundry.credhub.entity.Credential;
import org.cloudfoundry.credhub.entity.PermissionData;
import org.cloudfoundry.credhub.entity.ValueCredentialVersionData;
import org.cloudfoundry.credhub.exceptions.EntryNotFoundException;
import org.cloudfoundry.credhub.request.PermissionEntry;
import org.cloudfoundry.credhub.request.PermissionOperation;
import org.cloudfoundry.credhub.request.PermissionsV2Request;
import org.cloudfoundry.credhub.util.DatabaseProfileResolver;
import org.hamcrest.Matchers;
import org.junit.Before;
import org.junit.Test;
import org.junit.runner.RunWith;
import org.springframework.beans.factory.annotation.Autowired;
import org.springframework.boot.test.context.SpringBootTest;
import org.springframework.test.context.ActiveProfiles;
import org.springframework.test.context.junit4.SpringRunner;
import org.springframework.transaction.annotation.Transactional;

import java.util.ArrayList;
import java.util.Collections;
import java.util.List;
import java.util.UUID;

import static com.google.common.collect.Lists.newArrayList;
import static java.util.Collections.singletonList;
import static junit.framework.TestCase.assertFalse;
import static org.cloudfoundry.credhub.request.PermissionOperation.*;
import static org.hamcrest.CoreMatchers.allOf;
import static org.hamcrest.CoreMatchers.notNullValue;
import static org.hamcrest.MatcherAssert.assertThat;
import static org.hamcrest.Matchers.*;
import static org.hamcrest.collection.IsCollectionWithSize.hasSize;
import static org.hamcrest.core.Is.is;
import static org.hamcrest.core.IsCollectionContaining.hasItems;
import static org.hamcrest.core.IsEqual.equalTo;

@RunWith(SpringRunner.class)
@ActiveProfiles(value = "unit-test", resolver = DatabaseProfileResolver.class)
@SpringBootTest(classes = CredentialManagerApp.class)
@Transactional
public class PermissionDataServiceTest {
  private static final String CREDENTIAL_NAME = "/lightsaber";
  private static final String CREDENTIAL_NAME_DOES_NOT_EXIST = "/this/credential/does/not/exist";

  private static final String LUKE = "Luke";
  private static final String LEIA = "Leia";
  private static final String HAN_SOLO = "HansSolo";
  private static final String DARTH = "Darth";
  private static final String CHEWIE = "Chewie";
  private static final String NO_ACCESS_CREDENTIAL_NAME = "Alderaan";

  @Autowired
  private PermissionDataService subject;

  @Autowired
  private CredentialDataService credentialDataService;

  @Autowired
  private CEFAuditRecord auditRecord;

  private List<PermissionEntry> aces;
  private Credential credential;

  @Before
  public void beforeEach() {
    seedDatabase();
  }

  @Test
  public void getAccessControlList_givenExistingCredentialName_returnsAcl() {
    final List<PermissionEntry> accessControlEntries = subject.getPermissions(credential);

    assertThat(accessControlEntries, hasSize(3));

    assertThat(accessControlEntries, containsInAnyOrder(
        allOf(hasProperty("actor", equalTo(LUKE)),
            hasProperty("allowedOperations", hasItems(WRITE))),
        allOf(hasProperty("actor", equalTo(LEIA)),
            hasProperty("allowedOperations", hasItems(READ))),
        allOf(hasProperty("actor", equalTo(HAN_SOLO)),
            hasProperty("allowedOperations",
                hasItems(READ_ACL))))
    );
  }

  @Test
  public void getAllowedOperations_whenTheCredentialExists_andTheActorHasPermissions_returnsListOfActivePermissions() {
    assertThat(subject.getAllowedOperations(CREDENTIAL_NAME, LUKE), containsInAnyOrder(
        WRITE,
        DELETE
    ));
  }

  @Test
  public void getAllowedOperations_whenTheCredentialExists_andTheActorHasNoPermissions_returnsEmptyList() {
    assertThat(subject.getAllowedOperations(CREDENTIAL_NAME, DARTH).size(), equalTo(0));
  }

  @Test
  public void getAllowedOperations_whenTheCredentialDoesNotExist_returnsEmptyList() {
    assertThat(subject.getAllowedOperations("/unicorn", LEIA).size(), equalTo(0));
  }

  @Test
  public void getAccessControlList_whenGivenNonExistentCredentialName_throwsException() {
    try {
      subject.getPermissions(new Credential(CREDENTIAL_NAME_DOES_NOT_EXIST));
    } catch (EntryNotFoundException enfe) {
      assertThat(enfe.getMessage(), Matchers.equalTo("error.resource_not_found"));
    }
  }

  @Test
  public void setAccessControlEntries_whenGivenAnExistingAce_returnsTheAcl() {
    aces = singletonList(
        new PermissionEntry(LUKE, CREDENTIAL_NAME, singletonList(READ))
    );

    subject.savePermissionsWithLogging(aces);

    List<PermissionEntry> response = subject.getPermissions(credential);

    assertThat(response, containsInAnyOrder(
        allOf(hasProperty("actor", equalTo(LUKE)),
            hasProperty("allowedOperations",
                hasItems(READ, WRITE))),
        allOf(hasProperty("actor", equalTo(LEIA)),
            hasProperty("allowedOperations", hasItems(READ))),
        allOf(hasProperty("actor", equalTo(HAN_SOLO)),
            hasProperty("allowedOperations",
                hasItems(READ_ACL)))));
  }

  @Test
  public void setAccessControlEntries_whenGivenANewAce_returnsTheAcl() {
    final ValueCredentialVersionData valueCredentialData2 = new ValueCredentialVersionData("lightsaber2");
    final Credential credential2 = valueCredentialData2.getCredential();

    credentialDataService.save(credential2);
    aces = singletonList(
        new PermissionEntry(LUKE, credential2.getName(), singletonList(READ)));

    subject.savePermissionsWithLogging(aces);

    List<PermissionEntry> response = subject.getPermissions(credential2);


    final PermissionEntry permissionEntry = response.get(0);

    assertThat(response, hasSize(1));
    assertThat(permissionEntry.getActor(), equalTo(LUKE));
    assertThat(permissionEntry.getAllowedOperations(), hasSize(1));
    assertThat(permissionEntry.getAllowedOperations(), hasItem(READ));
  }

  @Test
  public void deleteAccessControlEntry_whenGivenExistingCredentialAndActor_deletesTheAce() {
    subject.deletePermissions(CREDENTIAL_NAME, LUKE);

    final List<PermissionEntry> accessControlList = subject
        .getPermissions(credential);

    assertThat(accessControlList, hasSize(2));

    assertThat(accessControlList,
        not(contains(hasProperty("actor", equalTo(LUKE)))));
  }

  @Test
  public void deleteAccessControlEntry_whenNonExistentResource_returnsFalse() {
    boolean deleted = subject.deletePermissions("/some-thing-that-is-not-here", LUKE);
    assertFalse(deleted);
  }

  @Test
  public void deleteAccessControlEntry_whenNonExistentAce_returnsFalse() {
    boolean deleted = subject.deletePermissions(CREDENTIAL_NAME, DARTH);
    assertFalse(deleted);
  }

  @Test
  public void deletePermissions_addsToAuditRecord() {
    subject.deletePermissions(CREDENTIAL_NAME, LUKE);
    assertThat(auditRecord.getResourceName(), is(CREDENTIAL_NAME));
  }

  @Test
<<<<<<< HEAD
  public void patchPermissions_addsToAuditRecord(){
    List<PermissionOperation> operations = new ArrayList<>();
    String pathName = RandomStringUtils.random(50);
=======
  public void patchPermissions_addsToAuditRecord() {
    List<PermissionOperation> operations = new ArrayList<>();
    String pathName = randomCredentialPath();
>>>>>>> 722f3f3b
    operations.add(PermissionOperation.READ);

    PermissionsV2Request permission = new PermissionsV2Request();
    permission.setPath(pathName);
    permission.setActor(LUKE);
    permission.setOperations(operations);

    PermissionData permissionData = subject.saveV2Permissions(permission);
    assertThat(permissionData.getUuid(), notNullValue());

    List<PermissionOperation> newOperations = new ArrayList<>();
    newOperations.add(PermissionOperation.WRITE);

    subject.patchPermissions(permissionData.getUuid().toString(), newOperations);

    assertThat(auditRecord.getResourceUUID(), is(permissionData.getUuid().toString()));
    V2Permission requestDetails = (V2Permission) auditRecord.getRequestDetails();
    assertThat(requestDetails.getOperations(), containsInAnyOrder(PermissionOperation.WRITE));
    assertThat(requestDetails.operation(), is(OperationDeviceAction.PATCH_PERMISSIONS));
  }

  @Test
<<<<<<< HEAD
  public void putPermissions_addsToAuditRecord(){
=======
  public void putPermissions_addsToAuditRecord() {
>>>>>>> 722f3f3b
    PermissionsV2Request request = new PermissionsV2Request();

    List<PermissionEntry> permissions = new ArrayList<>();
    List<PermissionOperation> operations = new ArrayList<>();
    operations.add(PermissionOperation.READ);

    PermissionEntry permissionEntry = new PermissionEntry();
    permissionEntry.setPath(CREDENTIAL_NAME);
    permissionEntry.setActor(LUKE);
    permissionEntry.setAllowedOperations(operations);

    permissions.add(permissionEntry);

    PermissionData permissionData = subject.savePermissionsWithLogging(permissions).get(0);

    List<PermissionOperation> newOperations = new ArrayList<>();
    newOperations.add(PermissionOperation.WRITE);

    request.setPath(CREDENTIAL_NAME);
    request.setActor(LUKE);
    request.setOperations(newOperations);

    subject.putPermissions(permissionData.getUuid().toString(), request);

    assertThat(auditRecord.getResourceName(), is(CREDENTIAL_NAME));
    V2Permission requestDetails = (V2Permission) auditRecord.getRequestDetails();
    assertThat(requestDetails.getPath(), is(CREDENTIAL_NAME));
    assertThat(requestDetails.getActor(), is(LUKE));
    assertThat(requestDetails.getOperations(), contains(PermissionOperation.WRITE));
    assertThat(requestDetails.operation(), is(OperationDeviceAction.PUT_PERMISSIONS));

  }

  @Test
<<<<<<< HEAD
  public void savePermissions_addsToAuditRecord(){
=======
  public void savePermissions_addsToAuditRecord() {
>>>>>>> 722f3f3b
    List<PermissionEntry> permissions = new ArrayList<>();
    List<PermissionOperation> operations = new ArrayList<>();
    operations.add(PermissionOperation.READ);

    PermissionEntry permissionEntry = new PermissionEntry();
    permissionEntry.setPath(CREDENTIAL_NAME);
    permissionEntry.setActor(LUKE);
    permissionEntry.setAllowedOperations(operations);

    permissions.add(permissionEntry);

    subject.savePermissionsWithLogging(permissions);

    List<Resource> resources = auditRecord.getResourceList();

    assertThat(resources.get(resources.size() - 1).getResourceName(), is(CREDENTIAL_NAME));
    V2Permission requestDetails = (V2Permission) auditRecord.getRequestDetails();
    assertThat(requestDetails.getPath(), is(CREDENTIAL_NAME));
    assertThat(requestDetails.getActor(), is(LUKE));
  }

  @Test
<<<<<<< HEAD
  public void saveV2Permissions_addsToAuditRecord(){
    String path = "/a" + RandomStringUtils.random(50);
=======
  public void saveV2Permissions_addsToAuditRecord() {
    String path = randomCredentialPath();
>>>>>>> 722f3f3b
    PermissionsV2Request permission = new PermissionsV2Request();
    List<PermissionOperation> operations = new ArrayList<>();
    operations.add(PermissionOperation.READ);

    permission.setPath(path);
    permission.setActor(LUKE);
    permission.setOperations(operations);

    subject.saveV2Permissions(permission);

    assertThat(auditRecord.getResourceName(), is(path));
    V2Permission requestDetails = (V2Permission) auditRecord.getRequestDetails();
    assertThat(requestDetails.getPath(), is(path));
    assertThat(requestDetails.getActor(), is(LUKE));
    assertThat(requestDetails.operation(), is(OperationDeviceAction.ADD_PERMISSIONS));

  }

  @Test
<<<<<<< HEAD
  public void deleteV2Permissions_addsToAuditRecord(){
=======
  public void deleteV2Permissions_addsToAuditRecord() {
>>>>>>> 722f3f3b
    PermissionsV2Request request = new PermissionsV2Request();

    List<PermissionOperation> operations = Collections.singletonList(PermissionOperation.READ);

<<<<<<< HEAD
    String credentialName = "/a" + RandomStringUtils.random(15);
=======
    String credentialName = randomCredentialPath();
>>>>>>> 722f3f3b
    request.setPath(credentialName);
    request.setActor(LUKE);
    request.setOperations(operations);

    PermissionData permissionData = subject.saveV2Permissions(request);

    subject.deletePermissions(permissionData.getUuid());

    assertThat(auditRecord.getResourceName(), is(credentialName));
    V2Permission requestDetails = (V2Permission) auditRecord.getRequestDetails();
    assertThat(requestDetails.getPath(), is(credentialName));
    assertThat(requestDetails.getActor(), is(LUKE));
    assertThat(requestDetails.getOperations(), contains(PermissionOperation.READ));
    assertThat(requestDetails.operation(), is(OperationDeviceAction.DELETE_PERMISSIONS));
  }

  @Test
<<<<<<< HEAD
  public void getPermissionsByUUID_addsToAuditRecord(){
=======
  public void getPermissionsByUUID_addsToAuditRecord() {
>>>>>>> 722f3f3b
    UUID guid = subject.savePermissions(singletonList(new PermissionEntry(LUKE, CREDENTIAL_NAME, newArrayList(WRITE, DELETE)))).get(0).getUuid();
    subject.getPermission(guid);
    assertThat(auditRecord.getResourceName(), is(CREDENTIAL_NAME));
  }

  @Test
  public void hasAclReadPermission_whenActorHasAclRead_returnsTrue() {
    assertThat(subject.hasPermission(HAN_SOLO, CREDENTIAL_NAME, READ_ACL),
        is(true));
  }

  @Test
  public void hasAclReadPermission_whenActorHasReadButNotReadAcl_returnsFalse() {
    assertThat(subject.hasPermission(LUKE, CREDENTIAL_NAME, READ),
        is(false));
  }

  @Test
  public void hasAclReadPermission_whenActorHasNoPermissions_returnsFalse() {
    assertThat(subject.hasPermission(CHEWIE, CREDENTIAL_NAME, READ),
        is(false));
  }

  @Test
  public void hasAclReadPermission_whenCredentialDoesNotExist_returnsFalse() {
    assertThat(subject.hasPermission(LUKE, CREDENTIAL_NAME_DOES_NOT_EXIST, READ),
        is(false));
  }

  @Test
  public void hasAclWritePermission_whenActorHasAclWrite_returnsTrue() {
    assertThat(subject.hasPermission(HAN_SOLO, CREDENTIAL_NAME, WRITE_ACL),
        is(true));
  }

  @Test
  public void hasAclWritePermission_whenActorHasWriteButNotWriteAcl_returnsFalse() {
    assertThat(subject.hasPermission(LUKE, CREDENTIAL_NAME, WRITE_ACL),
        is(false));
  }

  @Test
  public void hasAclWritePermission_whenActorHasNoPermissions_returnsFalse() {
    assertThat(subject.hasPermission(CHEWIE, CREDENTIAL_NAME, WRITE_ACL),
        is(false));
  }

  @Test
  public void hasAclWritePermission_whenCredentialDoesNotExist_returnsFalse() {
    assertThat(subject.hasPermission(LUKE, CREDENTIAL_NAME_DOES_NOT_EXIST, WRITE_ACL),
        is(false));
  }

  @Test
  public void hasReadPermission_whenActorHasRead_returnsTrue() {
    assertThat(subject.hasPermission(LEIA, CREDENTIAL_NAME, READ),
        is(true));
  }

  @Test
  public void hasReadPermission_givenNameWithoutLeadingSlashAndHasRead_returnsTrue() {
    assertThat(subject.hasPermission(LEIA, CREDENTIAL_NAME, READ),
        is(true));
  }

  @Test
  public void hasReadPermission_whenActorHasWriteButNotRead_returnsFalse() {
    assertThat(subject.hasPermission(LUKE, CREDENTIAL_NAME, READ),
        is(false));
  }

  @Test
  public void hasReadPermission_whenActorHasNoPermissions_returnsFalse() {
    assertThat(subject.hasPermission(CHEWIE, CREDENTIAL_NAME, READ),
        is(false));
  }

  @Test
  public void hasCredentialWritePermission_whenActorHasWritePermission_returnsTrue() {
    assertThat(subject.hasPermission(LUKE, CREDENTIAL_NAME, WRITE), is(true));
  }

  @Test
  public void hasCredentialWritePermission_whenActorOnlyHasOtherPermissions_returnsFalse() {
    assertThat(subject.hasPermission(LEIA, CREDENTIAL_NAME, WRITE), is(false));
  }

  @Test
  public void hasCredentialWritePermission_whenActorHasNoPermissions_returnsFalse() {
    assertThat(subject.hasPermission(DARTH, CREDENTIAL_NAME, WRITE), is(false));
  }

  @Test
  public void hasCredentialDeletePermission_whenActorHasDeletePermission_returnsTrue() {
    assertThat(subject.hasPermission(LUKE, CREDENTIAL_NAME, DELETE), is(true));
  }

  @Test
  public void hasCredentialDeletePermission_whenActorOnlyHasOtherPermissions_returnsFalse() {
    assertThat(subject.hasPermission(LEIA, CREDENTIAL_NAME, DELETE), is(false));
  }

  @Test
  public void hasCredentialDeletePermission_whenActorHasNoPermissions_returnsFalse() {
    assertThat(subject.hasPermission(DARTH, CREDENTIAL_NAME, DELETE), is(false));
  }

  @Test
  public void hasReadPermission_whenCredentialDoesNotExist_returnsFalse() {
    assertThat(subject.hasPermission(LUKE, CREDENTIAL_NAME_DOES_NOT_EXIST, READ),
        is(false));
  }

  @Test
  public void hasNoPermissions_whenCredentialHasPermissions_returnsFalse() {
    assertThat(subject.hasNoDefinedAccessControl(CREDENTIAL_NAME), is(false));
  }

  @Test
  public void hasNoPermissions_whenCredentialDoesNotExist_returnsFalse() {
    assertThat(subject.hasNoDefinedAccessControl(CREDENTIAL_NAME_DOES_NOT_EXIST), is(false));
  }

  @Test
  public void hasNoPermissions_whenCredentialHasNoPermissions_returnsTrue() {
    assertThat(subject.hasNoDefinedAccessControl(NO_ACCESS_CREDENTIAL_NAME), is(true));
  }

  private void seedDatabase() {
    ValueCredentialVersionData valueCredentialData = new ValueCredentialVersionData(CREDENTIAL_NAME);
    credential = valueCredentialData.getCredential();
    this.credential = credentialDataService.save(this.credential);

    ValueCredentialVersionData noAccessValueCredentialData = new ValueCredentialVersionData(NO_ACCESS_CREDENTIAL_NAME);
    Credential noAccessValueCredential = noAccessValueCredentialData.getCredential();
    credentialDataService.save(noAccessValueCredential);

    subject.savePermissionsWithLogging(singletonList(new PermissionEntry(LUKE, CREDENTIAL_NAME, newArrayList(WRITE, DELETE))));
    subject.savePermissionsWithLogging(singletonList(new PermissionEntry(LEIA, CREDENTIAL_NAME, singletonList(READ))));
    subject.savePermissionsWithLogging(singletonList(new PermissionEntry(HAN_SOLO, CREDENTIAL_NAME, newArrayList(READ_ACL, WRITE_ACL))));
  }

  private String randomCredentialPath() {
    return "/" + RandomStringUtils.randomAlphanumeric(50);
  }
}<|MERGE_RESOLUTION|>--- conflicted
+++ resolved
@@ -193,15 +193,9 @@
   }
 
   @Test
-<<<<<<< HEAD
-  public void patchPermissions_addsToAuditRecord(){
-    List<PermissionOperation> operations = new ArrayList<>();
-    String pathName = RandomStringUtils.random(50);
-=======
   public void patchPermissions_addsToAuditRecord() {
     List<PermissionOperation> operations = new ArrayList<>();
     String pathName = randomCredentialPath();
->>>>>>> 722f3f3b
     operations.add(PermissionOperation.READ);
 
     PermissionsV2Request permission = new PermissionsV2Request();
@@ -224,11 +218,7 @@
   }
 
   @Test
-<<<<<<< HEAD
-  public void putPermissions_addsToAuditRecord(){
-=======
   public void putPermissions_addsToAuditRecord() {
->>>>>>> 722f3f3b
     PermissionsV2Request request = new PermissionsV2Request();
 
     List<PermissionEntry> permissions = new ArrayList<>();
@@ -263,11 +253,7 @@
   }
 
   @Test
-<<<<<<< HEAD
-  public void savePermissions_addsToAuditRecord(){
-=======
   public void savePermissions_addsToAuditRecord() {
->>>>>>> 722f3f3b
     List<PermissionEntry> permissions = new ArrayList<>();
     List<PermissionOperation> operations = new ArrayList<>();
     operations.add(PermissionOperation.READ);
@@ -290,13 +276,8 @@
   }
 
   @Test
-<<<<<<< HEAD
-  public void saveV2Permissions_addsToAuditRecord(){
-    String path = "/a" + RandomStringUtils.random(50);
-=======
   public void saveV2Permissions_addsToAuditRecord() {
     String path = randomCredentialPath();
->>>>>>> 722f3f3b
     PermissionsV2Request permission = new PermissionsV2Request();
     List<PermissionOperation> operations = new ArrayList<>();
     operations.add(PermissionOperation.READ);
@@ -316,20 +297,12 @@
   }
 
   @Test
-<<<<<<< HEAD
-  public void deleteV2Permissions_addsToAuditRecord(){
-=======
   public void deleteV2Permissions_addsToAuditRecord() {
->>>>>>> 722f3f3b
     PermissionsV2Request request = new PermissionsV2Request();
 
     List<PermissionOperation> operations = Collections.singletonList(PermissionOperation.READ);
 
-<<<<<<< HEAD
-    String credentialName = "/a" + RandomStringUtils.random(15);
-=======
     String credentialName = randomCredentialPath();
->>>>>>> 722f3f3b
     request.setPath(credentialName);
     request.setActor(LUKE);
     request.setOperations(operations);
@@ -347,11 +320,7 @@
   }
 
   @Test
-<<<<<<< HEAD
-  public void getPermissionsByUUID_addsToAuditRecord(){
-=======
   public void getPermissionsByUUID_addsToAuditRecord() {
->>>>>>> 722f3f3b
     UUID guid = subject.savePermissions(singletonList(new PermissionEntry(LUKE, CREDENTIAL_NAME, newArrayList(WRITE, DELETE)))).get(0).getUuid();
     subject.getPermission(guid);
     assertThat(auditRecord.getResourceName(), is(CREDENTIAL_NAME));
