package io.pivotal.security.controller.v1.secret;

import static com.greghaskins.spectrum.Spectrum.beforeEach;
import static com.greghaskins.spectrum.Spectrum.describe;
import static com.greghaskins.spectrum.Spectrum.it;
import static io.pivotal.security.helper.SpectrumHelper.mockOutCurrentTimeProvider;
import static io.pivotal.security.helper.SpectrumHelper.wireAndUnwire;
import static io.pivotal.security.util.AuditLogTestHelper.resetAuditLogMock;
import static io.pivotal.security.util.AuthConstants.UAA_OAUTH2_PASSWORD_GRANT_TOKEN;
import static org.mockito.Matchers.any;
import static org.mockito.Matchers.anyString;
import static org.mockito.Mockito.doReturn;
import static org.mockito.Mockito.doThrow;
import static org.mockito.Mockito.verify;
import static org.mockito.Mockito.when;
import static org.springframework.http.MediaType.APPLICATION_JSON;
import static org.springframework.security.test.web.servlet.setup.SecurityMockMvcConfigurers.springSecurity;
import static org.springframework.test.web.servlet.request.MockMvcRequestBuilders.post;
import static org.springframework.test.web.servlet.result.MockMvcResultMatchers.content;
import static org.springframework.test.web.servlet.result.MockMvcResultMatchers.jsonPath;
import static org.springframework.test.web.servlet.result.MockMvcResultMatchers.status;

import com.greghaskins.spectrum.Spectrum;
import io.pivotal.security.CredentialManagerApp;
import io.pivotal.security.data.SecretDataService;
import io.pivotal.security.domain.CertificateParameters;
import io.pivotal.security.domain.Encryptor;
import io.pivotal.security.domain.NamedCertificateSecret;
import io.pivotal.security.domain.NamedPasswordSecret;
import io.pivotal.security.domain.NamedSecret;
<<<<<<< HEAD
import io.pivotal.security.generator.PassayStringSecretGenerator;
import io.pivotal.security.generator.RsaGenerator;
import io.pivotal.security.generator.SshGenerator;
=======
import io.pivotal.security.domain.NamedSshSecret;
import io.pivotal.security.generator.BcCertificateGenerator;
import io.pivotal.security.generator.PassayStringSecretGenerator;
import io.pivotal.security.generator.RsaGenerator;
import io.pivotal.security.generator.SshGenerator;
import io.pivotal.security.request.CertificateGenerateRequest;
import io.pivotal.security.request.PasswordGenerateRequest;
>>>>>>> a3251033
import io.pivotal.security.request.PasswordGenerationParameters;
import io.pivotal.security.request.RsaGenerationParameters;
import io.pivotal.security.request.SshGenerationParameters;
import io.pivotal.security.secret.Certificate;
import io.pivotal.security.secret.Password;
import io.pivotal.security.secret.RsaKey;
import io.pivotal.security.secret.SshKey;
import io.pivotal.security.service.AuditLogService;
import io.pivotal.security.service.AuditRecordBuilder;
import io.pivotal.security.service.EncryptionKeyCanaryMapper;
import io.pivotal.security.service.GenerateService;
import io.pivotal.security.util.CurrentTimeProvider;
import io.pivotal.security.util.DatabaseProfileResolver;
import java.time.Instant;
import java.util.UUID;
import java.util.function.Consumer;
import org.junit.runner.RunWith;
import org.mockito.Mockito;
import org.springframework.beans.factory.annotation.Autowired;
import org.springframework.boot.test.context.SpringBootTest;
import org.springframework.boot.test.mock.mockito.MockBean;
import org.springframework.boot.test.mock.mockito.SpyBean;
import org.springframework.dao.DataIntegrityViolationException;
import org.springframework.test.context.ActiveProfiles;
import org.springframework.test.web.servlet.MockMvc;
import org.springframework.test.web.servlet.ResultActions;
import org.springframework.test.web.servlet.request.MockHttpServletRequestBuilder;
import org.springframework.test.web.servlet.setup.MockMvcBuilders;
import org.springframework.web.context.WebApplicationContext;

@RunWith(Spectrum.class)
@ActiveProfiles(value = "unit-test", resolver = DatabaseProfileResolver.class)
@SpringBootTest(classes = CredentialManagerApp.class)
public class SecretsControllerGenerateTest {

  @Autowired
  WebApplicationContext webApplicationContext;

  @SpyBean
  AuditLogService auditLogService;

  @SpyBean
  SecretDataService secretDataService;

  @SpyBean
  GenerateService generateService;

  @MockBean
  PassayStringSecretGenerator secretGenerator;

  @MockBean
  SshGenerator sshGenerator;

  @MockBean
  RsaGenerator rsaGenerator;

  @MockBean
  BcCertificateGenerator certificateGenerator;

  @Autowired
  EncryptionKeyCanaryMapper encryptionKeyCanaryMapper;

  @Autowired
  private Encryptor encryptor;

  @MockBean
  CurrentTimeProvider mockCurrentTimeProvider;

  private MockMvc mockMvc;

  private Instant frozenTime = Instant.ofEpochSecond(1400011001L);

  private Consumer<Long> fakeTimeSetter;

  private final String secretName = "/my-namespace/subTree/secret-name";
  private ResultActions response;
  private UUID uuid;

  private final String fakePassword = "generated-secret";
  private final String publicKey = "public_key";
  private final String privateKey = "private_key";
  private final String cert = "cert";

  private AuditRecordBuilder auditRecordBuilder;

  {
    wireAndUnwire(this);

    beforeEach(() -> {
      fakeTimeSetter = mockOutCurrentTimeProvider(mockCurrentTimeProvider);

      fakeTimeSetter.accept(frozenTime.toEpochMilli());
      mockMvc = MockMvcBuilders
          .webAppContextSetup(webApplicationContext)
          .apply(springSecurity())
          .build();
      when(secretGenerator.generateSecret(any(PasswordGenerationParameters.class)))
          .thenReturn(new Password(fakePassword));

      when(sshGenerator.generateSecret(any(SshGenerationParameters.class)))
          .thenReturn(new SshKey(publicKey, privateKey, null));

      when(rsaGenerator.generateSecret(any(RsaGenerationParameters.class)))
          .thenReturn(new RsaKey(publicKey, privateKey));

      when(certificateGenerator.generateSecret(any(CertificateParameters.class)))
          .thenReturn(new Certificate("ca_cert", cert, privateKey));

      auditRecordBuilder = new AuditRecordBuilder();
      resetAuditLogMock(auditLogService, auditRecordBuilder);
    });

    describe("generating a secret", () -> {
      beforeEach(() -> {
        uuid = UUID.randomUUID();
      });

      it("should return an error message for an unknown/garbage type", () -> {
        final MockHttpServletRequestBuilder post = post("/api/v1/data")
            .header("Authorization", "Bearer " + UAA_OAUTH2_PASSWORD_GRANT_TOKEN)
            .accept(APPLICATION_JSON)
            .contentType(APPLICATION_JSON)
            .content("{\"type\":\"foo\",\"name\":\"" + secretName + "\"}");

        mockMvc.perform(post)
            .andExpect(status().isBadRequest())
            .andExpect(content().contentTypeCompatibleWith(APPLICATION_JSON))
            .andExpect(
                jsonPath("$.error")
                    .value("The request does not include a valid type. " +
                        "Valid values for generate include 'password', 'certificate', " +
                        "'ssh' and 'rsa'.")
            );
      });

      it("should return an error message for a new value secret", () -> {
        final MockHttpServletRequestBuilder post = post("/api/v1/data")
            .header("Authorization", "Bearer " + UAA_OAUTH2_PASSWORD_GRANT_TOKEN)
            .accept(APPLICATION_JSON)
            .contentType(APPLICATION_JSON)
            .content("{\"type\":\"value\",\"name\":\"" + secretName + "\"}");

        mockMvc.perform(post)
            .andExpect(status().isBadRequest())
            .andExpect(content().contentTypeCompatibleWith(APPLICATION_JSON))
            .andExpect(
                jsonPath("$.error")
                    .value("Credentials of this type cannot be generated. " +
                        "Please adjust the credential type and retry your request.")
            );
      });

      it("should return an error message for a new json secret", () -> {
        final MockHttpServletRequestBuilder post = post("/api/v1/data")
            .header("Authorization", "Bearer " + UAA_OAUTH2_PASSWORD_GRANT_TOKEN)
            .accept(APPLICATION_JSON)
            .contentType(APPLICATION_JSON)
            .content("{\"type\":\"json\",\"name\":\"" + secretName + "\"}");

        mockMvc.perform(post)
            .andExpect(status().isBadRequest())
            .andExpect(content().contentTypeCompatibleWith(APPLICATION_JSON))
            .andExpect(
                jsonPath("$.error")
                    .value("Credentials of this type cannot be generated. " +
                        "Please adjust the credential type and retry your request.")
            );
      });

<<<<<<< HEAD
=======
      describe("when name does not have a leading slash in the request json", () -> {
        it("should return 200", () -> {
          final MockHttpServletRequestBuilder post = post(API_V1_DATA)
              .header("Authorization", "Bearer " + UAA_OAUTH2_PASSWORD_GRANT_TOKEN)
              .accept(APPLICATION_JSON)
              .contentType(APPLICATION_JSON)
              .content(
                  "{\"type\":\"password\",\"name\":\"" + StringUtils.stripStart(secretName, "/")
                      + "\"}");

          mockMvc.perform(post)
              .andExpect(status().is2xxSuccessful());
        });
      });

      describe("for a new non-value secret, name in body, not in path", () -> {
        beforeEach(() -> {
          final MockHttpServletRequestBuilder post = post("/api/v1/data")
              .header("Authorization", "Bearer " + UAA_OAUTH2_PASSWORD_GRANT_TOKEN)
              .accept(APPLICATION_JSON)
              .contentType(APPLICATION_JSON)
              .content("{" +
                  "\"type\":\"password\"," +
                  "\"name\":\"" + secretName + "\"," +
                  "\"parameters\":{" +
                  "\"exclude_number\": true" +
                  "}" +
                  "}");

          response = mockMvc.perform(post);
        });

        it("should return the expected response", () -> {
          response.andExpect(status().isOk())
              .andExpect(content().contentTypeCompatibleWith(APPLICATION_JSON))
              .andExpect(jsonPath("$.type").value("password"))
              .andExpect(jsonPath("$.value").value(fakePassword))
              .andExpect(jsonPath("$.id").value(uuid.toString()))
              .andExpect(jsonPath("$.version_created_at").value(frozenTime.toString()));
        });

        it("asks the data service to persist the secret", () -> {
          verify(generateService, times(1))
              .performGenerate(isA(AuditRecordBuilder.class), isA(PasswordGenerateRequest.class));
          ArgumentCaptor<NamedPasswordSecret> argumentCaptor = ArgumentCaptor
              .forClass(NamedPasswordSecret.class);
          verify(secretDataService, times(1)).save(argumentCaptor.capture());

          NamedPasswordSecret newPassword = argumentCaptor.getValue();

          assertThat(newPassword.getGenerationParameters().isExcludeNumber(), equalTo(true));
          assertThat(newPassword.getPassword(), equalTo(fakePassword));
        });

        it("persists an audit entry", () -> {
          verify(auditLogService).performWithAuditing(isA(ExceptionThrowingFunction.class));
          assertThat(auditRecordBuilder.getOperationCode(), equalTo(CREDENTIAL_UPDATE));
        });
      });

      describe("generate an ssh secret", () -> {
        beforeEach(() -> {
          final MockHttpServletRequestBuilder post = post("/api/v1/data")
              .header("Authorization", "Bearer " + UAA_OAUTH2_PASSWORD_GRANT_TOKEN)
              .accept(APPLICATION_JSON)
              .contentType(APPLICATION_JSON)
              .content(
                  // language=JSON
                  "{\"type\":\"ssh\",\"name\":\"" + secretName + "\",\"parameters\":null}"
              );

          response = mockMvc.perform(post);
        });

        it("should return the expected response", () -> {
          response.andExpect(status().isOk())
              .andExpect(content().contentTypeCompatibleWith(APPLICATION_JSON))
              .andExpect(jsonPath("$.type").value("ssh"))
              .andExpect(jsonPath("$.value.public_key").value("public_key"))
              .andExpect(jsonPath("$.value.private_key").value("private_key"))
              .andExpect(jsonPath("$.value.public_key_fingerprint").value(nullValue()))
              .andExpect(jsonPath("$.id").value(uuid.toString()))
              .andExpect(jsonPath("$.version_created_at").value(frozenTime.toString()));
        });

        it("asks the data service to persist the secret", () -> {
          verify(generateService, times(1))
              .performGenerate(isA(AuditRecordBuilder.class), isA(SshGenerateRequest.class));
          ArgumentCaptor<NamedSshSecret> argumentCaptor = ArgumentCaptor
              .forClass(NamedSshSecret.class);
          verify(secretDataService, times(1)).save(argumentCaptor.capture());

          NamedSshSecret newSsh = argumentCaptor.getValue();

          assertThat(newSsh.getPublicKey(), equalTo(publicKey));
          assertThat(newSsh.getPrivateKey(), equalTo(privateKey));
        });

        it("persists an audit entry", () -> {
          verify(auditLogService).performWithAuditing(isA(ExceptionThrowingFunction.class));
          assertThat(auditRecordBuilder.getOperationCode(), equalTo(CREDENTIAL_UPDATE));
        });

        it("should not generate SSH secret of invalid length", () -> {
          final MockHttpServletRequestBuilder post = post("/api/v1/data")
              .header("Authorization", "Bearer " + UAA_OAUTH2_PASSWORD_GRANT_TOKEN)
              .accept(APPLICATION_JSON)
              .contentType(APPLICATION_JSON)
              .content(
                  // language=JSON
                  "{\"type\":\"ssh\",\"name\":\"" + secretName
                      + "\",\"parameters\":{\"key_length\" : 1337}}"
              );

          response = mockMvc.perform(post)
              .andExpect(status().isBadRequest())
              .andExpect(content().contentTypeCompatibleWith(APPLICATION_JSON))
              .andExpect(
                  jsonPath("$.error")
                      .value("The provided key length is not supported. "
                          + "Valid values include '2048', '3072' and '4096'.")
              );
        });
      });

      describe("generate a RSA secret", () -> {
        beforeEach(() -> {
          final MockHttpServletRequestBuilder post = post("/api/v1/data")
              .header("Authorization", "Bearer " + UAA_OAUTH2_PASSWORD_GRANT_TOKEN)
              .accept(APPLICATION_JSON)
              .contentType(APPLICATION_JSON)
              .content(
                  // language=JSON
                  "{\"type\":\"rsa\",\"name\":\"" + secretName + "\",\"parameters\":null}"
              );

          response = mockMvc.perform(post);
        });

        it("should return the expected response", () -> {
          response.andExpect(status().isOk())
              .andExpect(content().contentTypeCompatibleWith(APPLICATION_JSON))
              .andExpect(jsonPath("$.type").value("rsa"))
              .andExpect(jsonPath("$.value.public_key").value("public_key"))
              .andExpect(jsonPath("$.value.private_key").value("private_key"))
              .andExpect(jsonPath("$.id").value(uuid.toString()))
              .andExpect(jsonPath("$.version_created_at").value(frozenTime.toString()));
        });

        it("asks the data service to persist the secret", () -> {
          verify(generateService, times(1))
              .performGenerate(isA(AuditRecordBuilder.class), isA(RsaGenerateRequest.class));
          ArgumentCaptor<NamedRsaSecret> argumentCaptor = ArgumentCaptor
              .forClass(NamedRsaSecret.class);
          verify(secretDataService, times(1)).save(argumentCaptor.capture());

          NamedRsaSecret newRsa = argumentCaptor.getValue();

          assertThat(newRsa.getPublicKey(), equalTo(publicKey));
          assertThat(newRsa.getPrivateKey(), equalTo(privateKey));
        });

        it("persists an audit entry", () -> {
          verify(auditLogService).performWithAuditing(isA(ExceptionThrowingFunction.class));
          assertThat(auditRecordBuilder.getOperationCode(), equalTo(CREDENTIAL_UPDATE));
        });

        it("should not generate RSA secret of invalid length", () -> {
          final MockHttpServletRequestBuilder post = post("/api/v1/data")
              .header("Authorization", "Bearer " + UAA_OAUTH2_PASSWORD_GRANT_TOKEN)
              .accept(APPLICATION_JSON)
              .contentType(APPLICATION_JSON)
              .content(
                  // language=JSON
                  "{\"type\":\"rsa\",\"name\":\"" + secretName
                      + "\",\"parameters\":{\"key_length\" : 1337}}"
              );

          response = mockMvc.perform(post)
              .andExpect(status().isBadRequest())
              .andExpect(content().contentTypeCompatibleWith(APPLICATION_JSON))
              .andExpect(
                  jsonPath("$.error")
                      .value("The provided key length is not supported. "
                          + "Valid values include '2048', '3072' and '4096'.")
              );
        });
      });

      describe("generate a Certificate", () -> {
        beforeEach(() -> {
          final MockHttpServletRequestBuilder post = post("/api/v1/data")
              .header("Authorization", "Bearer " + UAA_OAUTH2_PASSWORD_GRANT_TOKEN)
              .accept(APPLICATION_JSON)
              .contentType(APPLICATION_JSON)
              .content(
                  // language=JSON
                  "{\"type\":\"certificate\",\"name\":\"" + secretName
                      + "\",\"parameters\":{\"common_name\" : \"certificate_common_name\", \"self_sign\": true}}\n"
              );

          response = mockMvc.perform(post);
        });

        it("should return the expected response", () -> {
          response.andExpect(status().isOk())
              .andExpect(content().contentTypeCompatibleWith(APPLICATION_JSON))
              .andExpect(jsonPath("$.type").value("certificate"))
              .andExpect(jsonPath("$.value.certificate").value(cert))
              .andExpect(jsonPath("$.value.private_key").value(privateKey))
              .andExpect(jsonPath("$.id").value(uuid.toString()))
              .andExpect(jsonPath("$.version_created_at").value(frozenTime.toString()));
        });

        it("asks the data service to persist the secret", () -> {
          verify(generateService, times(1))
              .performGenerate(isA(AuditRecordBuilder.class), isA(CertificateGenerateRequest.class));
          ArgumentCaptor<NamedCertificateSecret> argumentCaptor = ArgumentCaptor
              .forClass(NamedCertificateSecret.class);
          verify(secretDataService, times(1)).save(argumentCaptor.capture());

          NamedCertificateSecret newCertificate = argumentCaptor.getValue();

          assertThat(newCertificate.getCertificate(), equalTo(cert));
          assertThat(newCertificate.getPrivateKey(), equalTo(privateKey));
        });

        it("persists an audit entry", () -> {
          verify(auditLogService).performWithAuditing(isA(ExceptionThrowingFunction.class));
          assertThat(auditRecordBuilder.getOperationCode(), equalTo(CREDENTIAL_UPDATE));
        });
      });

      describe("with an existing secret", () -> {
        beforeEach(() -> {
          uuid = UUID.randomUUID();
          final NamedPasswordSecret expectedSecret = new NamedPasswordSecret(secretName);
          expectedSecret.setEncryptor(encryptor);
          expectedSecret.setEncryptionKeyUuid(encryptionKeyCanaryMapper.getActiveUuid());
          expectedSecret.setPasswordAndGenerationParameters(fakePassword, null);
          doReturn(expectedSecret
              .setUuid(uuid)
              .setVersionCreatedAt(frozenTime.minusSeconds(1)))
              .when(secretDataService).findMostRecent(secretName);
          resetAuditLogMock(auditLogService, auditRecordBuilder);
        });

        describe("with the overwrite flag set to true", () -> {
          beforeEach(() -> {
            final MockHttpServletRequestBuilder post = post("/api/v1/data")
                .header("Authorization", "Bearer " + UAA_OAUTH2_PASSWORD_GRANT_TOKEN)
                .accept(APPLICATION_JSON)
                .contentType(APPLICATION_JSON)
                .content("{" +
                    "  \"type\":\"password\"," +
                    "  \"name\":\"" + secretName + "\"," +
                    "  \"overwrite\":true" +
                    "}");

            response = mockMvc.perform(post);
          });

          it("should return the correct response", () -> {
            response.andExpect(status().isOk())
                .andExpect(content().contentTypeCompatibleWith(APPLICATION_JSON))
                .andExpect(jsonPath("$.type").value("password"))
                .andExpect(jsonPath("$.value").value(fakePassword))
                .andExpect(jsonPath("$.id").value(uuid.toString()))
                .andExpect(jsonPath("$.version_created_at").value(frozenTime.toString()));
          });

          it("asks the data service to persist the secret", () -> {
            final NamedPasswordSecret namedSecret = (NamedPasswordSecret) secretDataService
                .findMostRecent(secretName);
            assertThat(namedSecret.getPassword(), equalTo(fakePassword));
          });

          it("persists an audit entry", () -> {
            verify(auditLogService).performWithAuditing(isA(ExceptionThrowingFunction.class));
            assertThat(auditRecordBuilder.getOperationCode(), equalTo(CREDENTIAL_UPDATE));
          });
        });

        describe("with the overwrite flag set to false", () -> {
          beforeEach(() -> {
            final MockHttpServletRequestBuilder post = post("/api/v1/data")
                .header("Authorization", "Bearer " + UAA_OAUTH2_PASSWORD_GRANT_TOKEN)
                .accept(APPLICATION_JSON)
                .contentType(APPLICATION_JSON)
                .content("{\"type\":\"password\",\"name\":\"" + secretName + "\"}");

            response = mockMvc.perform(post);
          });

          it("should return the existing values", () -> {
            response.andExpect(status().isOk())
                .andExpect(content().contentTypeCompatibleWith(APPLICATION_JSON))
                .andExpect(jsonPath("$.type").value("password"))
                .andExpect(jsonPath("$.value").value(fakePassword))
                .andExpect(jsonPath("$.id").value(uuid.toString()))
                .andExpect(
                    jsonPath("$.version_created_at").value(frozenTime.minusSeconds(1).toString()));
          });

          it("should not persist the secret", () -> {
            verify(secretDataService, times(0)).save(any(NamedSecret.class));
          });

          it("persists an audit entry", () -> {
            verify(auditLogService).performWithAuditing(isA(ExceptionThrowingFunction.class));
            assertThat(auditRecordBuilder.getOperationCode(), equalTo(CREDENTIAL_ACCESS));
          });
        });

        describe("with bad parameters", () -> {
          beforeEach(() -> {
            final MockHttpServletRequestBuilder post = post("/api/v1/data")
                .header("Authorization", "Bearer " + UAA_OAUTH2_PASSWORD_GRANT_TOKEN)
                .accept(APPLICATION_JSON)
                .contentType(APPLICATION_JSON)
                .content("{" +
                    "  \"type\":\"nopeity mcnope\"," +
                    "  \"name\":\"" + secretName + "\"," +
                    "  \"overwrite\":true" +
                    "}");

            response = mockMvc.perform(post);
          });

          it("returns an error", () -> {
            response.andExpect(status().isBadRequest());
          });
        });
      });

>>>>>>> a3251033
      describe("when another thread wins a race to write a new value", () -> {
        beforeEach(() -> {
          final NamedPasswordSecret expectedSecret = new NamedPasswordSecret(secretName);
          expectedSecret.setEncryptor(encryptor);
          expectedSecret.setEncryptionKeyUuid(encryptionKeyCanaryMapper.getActiveUuid());
          expectedSecret.setPasswordAndGenerationParameters(fakePassword, null);

          Mockito.reset(secretDataService);

          doReturn(null)
              .doReturn(expectedSecret
                  .setUuid(uuid)
                  .setVersionCreatedAt(frozenTime.minusSeconds(1))
              ).when(secretDataService).findMostRecent(anyString());

          doThrow(new DataIntegrityViolationException("we already have one of those"))
              .when(secretDataService).save(any(NamedSecret.class));

          final MockHttpServletRequestBuilder post = post("/api/v1/data")
              .header("Authorization", "Bearer " + UAA_OAUTH2_PASSWORD_GRANT_TOKEN)
              .accept(APPLICATION_JSON)
              .contentType(APPLICATION_JSON)
              .content("{\"type\":\"password\",\"name\":\"" + secretName + "\"}");

          response = mockMvc.perform(post);
        });

        it("retries and finds the value written by the other thread", () -> {
          verify(secretDataService).save(any(NamedSecret.class));
          response.andExpect(status().isOk())
              .andExpect(content().contentTypeCompatibleWith(APPLICATION_JSON))
              .andExpect(jsonPath("$.type").value("password"))
              .andExpect(jsonPath("$.value").value(fakePassword))
              .andExpect(jsonPath("$.id").value(uuid.toString()))
              .andExpect(
                  jsonPath("$.version_created_at").value(frozenTime.minusSeconds(1).toString()));
        });
      });

      describe("error handling", () -> {
        describe("with bad parameters", () -> {
          beforeEach(() -> {
            final MockHttpServletRequestBuilder post = post("/api/v1/data")
                .header("Authorization", "Bearer " + UAA_OAUTH2_PASSWORD_GRANT_TOKEN)
                .accept(APPLICATION_JSON)
                .contentType(APPLICATION_JSON)
                .content("{" +
                    "  \"type\":\"nopeity mcnope\"," +
                    "  \"name\":\"" + secretName + "\"," +
                    "  \"overwrite\":true" +
                    "}");

            response = mockMvc.perform(post);
          });

          it("returns an error", () -> {
            response.andExpect(status().isBadRequest());
          });
        });

        it("returns 400 when type is not present", () -> {
          mockMvc.perform(post("/api/v1/data")
              .header("Authorization", "Bearer " + UAA_OAUTH2_PASSWORD_GRANT_TOKEN)
              .accept(APPLICATION_JSON)
              .content("{\"name\":\"some-new-secret-name\"}")
          )
              .andExpect(status().isBadRequest())
              .andExpect(
                  jsonPath("$.error")
                      .value("The request does not include a valid type. " +
                          "Valid values for generate include 'password', 'certificate', " +
                          "'ssh' and 'rsa'.")
              );
        });

        it("returns 400 when name is empty", () -> {
          mockMvc.perform(post("/api/v1/data")
              .header("Authorization", "Bearer " + UAA_OAUTH2_PASSWORD_GRANT_TOKEN)
              .accept(APPLICATION_JSON)
              .content("{\"type\":\"password\",\"name\":\"\"}")
          )
              .andExpect(status().isBadRequest())
              .andExpect(
                  jsonPath("$.error")
                      .value("A credential name must be provided. " +
                          "Please validate your input and retry your request.")
              );
        });

        it("returns 400 when name is missing", () -> {
          mockMvc.perform(post("/api/v1/data")
              .header("Authorization", "Bearer " + UAA_OAUTH2_PASSWORD_GRANT_TOKEN)
              .accept(APPLICATION_JSON)
              .content("{\"type\":\"password\"}")
          )
              .andExpect(status().isBadRequest())
              .andExpect(
                  jsonPath("$.error")
                      .value("A credential name must be provided. " +
                          "Please validate your input and retry your request.")
              );
        });

        it("returns 400 when incorrect params are sent in request", () -> {
          mockMvc.perform(post("/api/v1/data")
              .header("Authorization", "Bearer " + UAA_OAUTH2_PASSWORD_GRANT_TOKEN)
              .accept(APPLICATION_JSON)
              //language=JSON
              .content("{" +
                  "\"type\":\"password\"," +
                  "\"name\":\"" + secretName + "\"," +
                  "\"parameters\":{" +
                  "\"exclude_number\": true" +
                  "}," +
                  "\"some_unknown_param\": false" +
                  "}")
          )
              .andExpect(status().isBadRequest())
              .andExpect(
                  jsonPath("$.error")
                      .value("The request includes an unrecognized parameter " +
                          "'some_unknown_param'. Please update or remove this parameter and " +
                          "retry your request.")
              );
        });

        it("returns 400 for an unknown/garbage type", () -> {
          final MockHttpServletRequestBuilder post = post("/api/v1/data")
              .header("Authorization", "Bearer " + UAA_OAUTH2_PASSWORD_GRANT_TOKEN)
              .accept(APPLICATION_JSON)
              .contentType(APPLICATION_JSON)
              .content("{\"type\":\"foo\",\"name\":\"" + secretName + "\"}");

          mockMvc.perform(post)
              .andExpect(status().isBadRequest())
              .andExpect(content().contentTypeCompatibleWith(APPLICATION_JSON))
              .andExpect(
                  jsonPath("$.error")
                      .value("The request does not include a valid type. " +
                          "Valid values for generate include 'password', 'certificate', 'ssh' and 'rsa'.")
              );
        });

        it("returns 400 for a new value secret", () -> {
          final MockHttpServletRequestBuilder post = post("/api/v1/data")
              .header("Authorization", "Bearer " + UAA_OAUTH2_PASSWORD_GRANT_TOKEN)
              .accept(APPLICATION_JSON)
              .contentType(APPLICATION_JSON)
              .content("{\"type\":\"value\",\"name\":\"" + secretName + "\"}");

          mockMvc.perform(post)
              .andExpect(status().isBadRequest())
              .andExpect(content().contentTypeCompatibleWith(APPLICATION_JSON))
              .andExpect(
                  jsonPath("$.error")
                      .value("Credentials of this type cannot be generated. " +
                          "Please adjust the credential type and retry your request.")
              );
        });

        it("returns 400 for a new json secret", () -> {
          final MockHttpServletRequestBuilder post = post("/api/v1/data")
              .header("Authorization", "Bearer " + UAA_OAUTH2_PASSWORD_GRANT_TOKEN)
              .accept(APPLICATION_JSON)
              .contentType(APPLICATION_JSON)
              .content("{\"type\":\"json\",\"name\":\"" + secretName + "\"}");

          mockMvc.perform(post)
              .andExpect(status().isBadRequest())
              .andExpect(content().contentTypeCompatibleWith(APPLICATION_JSON))
              .andExpect(
                  jsonPath("$.error")
                      .value("Credentials of this type cannot be generated. " +
                          "Please adjust the credential type and retry your request.")
              );
        });
      });
    });
  }
}<|MERGE_RESOLUTION|>--- conflicted
+++ resolved
@@ -3,14 +3,21 @@
 import static com.greghaskins.spectrum.Spectrum.beforeEach;
 import static com.greghaskins.spectrum.Spectrum.describe;
 import static com.greghaskins.spectrum.Spectrum.it;
+import static io.pivotal.security.entity.AuditingOperationCode.CREDENTIAL_ACCESS;
+import static io.pivotal.security.entity.AuditingOperationCode.CREDENTIAL_UPDATE;
 import static io.pivotal.security.helper.SpectrumHelper.mockOutCurrentTimeProvider;
 import static io.pivotal.security.helper.SpectrumHelper.wireAndUnwire;
 import static io.pivotal.security.util.AuditLogTestHelper.resetAuditLogMock;
 import static io.pivotal.security.util.AuthConstants.UAA_OAUTH2_PASSWORD_GRANT_TOKEN;
+import static org.hamcrest.CoreMatchers.equalTo;
+import static org.hamcrest.CoreMatchers.nullValue;
+import static org.junit.Assert.assertThat;
 import static org.mockito.Matchers.any;
 import static org.mockito.Matchers.anyString;
+import static org.mockito.Matchers.isA;
 import static org.mockito.Mockito.doReturn;
 import static org.mockito.Mockito.doThrow;
+import static org.mockito.Mockito.times;
 import static org.mockito.Mockito.verify;
 import static org.mockito.Mockito.when;
 import static org.springframework.http.MediaType.APPLICATION_JSON;
@@ -27,12 +34,8 @@
 import io.pivotal.security.domain.Encryptor;
 import io.pivotal.security.domain.NamedCertificateSecret;
 import io.pivotal.security.domain.NamedPasswordSecret;
+import io.pivotal.security.domain.NamedRsaSecret;
 import io.pivotal.security.domain.NamedSecret;
-<<<<<<< HEAD
-import io.pivotal.security.generator.PassayStringSecretGenerator;
-import io.pivotal.security.generator.RsaGenerator;
-import io.pivotal.security.generator.SshGenerator;
-=======
 import io.pivotal.security.domain.NamedSshSecret;
 import io.pivotal.security.generator.BcCertificateGenerator;
 import io.pivotal.security.generator.PassayStringSecretGenerator;
@@ -40,9 +43,10 @@
 import io.pivotal.security.generator.SshGenerator;
 import io.pivotal.security.request.CertificateGenerateRequest;
 import io.pivotal.security.request.PasswordGenerateRequest;
->>>>>>> a3251033
 import io.pivotal.security.request.PasswordGenerationParameters;
+import io.pivotal.security.request.RsaGenerateRequest;
 import io.pivotal.security.request.RsaGenerationParameters;
+import io.pivotal.security.request.SshGenerateRequest;
 import io.pivotal.security.request.SshGenerationParameters;
 import io.pivotal.security.secret.Certificate;
 import io.pivotal.security.secret.Password;
@@ -54,10 +58,12 @@
 import io.pivotal.security.service.GenerateService;
 import io.pivotal.security.util.CurrentTimeProvider;
 import io.pivotal.security.util.DatabaseProfileResolver;
+import io.pivotal.security.util.ExceptionThrowingFunction;
 import java.time.Instant;
 import java.util.UUID;
 import java.util.function.Consumer;
 import org.junit.runner.RunWith;
+import org.mockito.ArgumentCaptor;
 import org.mockito.Mockito;
 import org.springframework.beans.factory.annotation.Autowired;
 import org.springframework.boot.test.context.SpringBootTest;
@@ -210,20 +216,42 @@
             );
       });
 
-<<<<<<< HEAD
-=======
-      describe("when name does not have a leading slash in the request json", () -> {
-        it("should return 200", () -> {
-          final MockHttpServletRequestBuilder post = post(API_V1_DATA)
-              .header("Authorization", "Bearer " + UAA_OAUTH2_PASSWORD_GRANT_TOKEN)
-              .accept(APPLICATION_JSON)
-              .contentType(APPLICATION_JSON)
-              .content(
-                  "{\"type\":\"password\",\"name\":\"" + StringUtils.stripStart(secretName, "/")
-                      + "\"}");
-
-          mockMvc.perform(post)
-              .andExpect(status().is2xxSuccessful());
+      describe("when another thread wins a race to write a new value", () -> {
+        beforeEach(() -> {
+          final NamedPasswordSecret expectedSecret = new NamedPasswordSecret(secretName);
+          expectedSecret.setEncryptor(encryptor);
+          expectedSecret.setEncryptionKeyUuid(encryptionKeyCanaryMapper.getActiveUuid());
+          expectedSecret.setPasswordAndGenerationParameters(fakePassword, null);
+
+          Mockito.reset(secretDataService);
+
+          doReturn(null)
+              .doReturn(expectedSecret
+                  .setUuid(uuid)
+                  .setVersionCreatedAt(frozenTime.minusSeconds(1))
+              ).when(secretDataService).findMostRecent(anyString());
+
+          doThrow(new DataIntegrityViolationException("we already have one of those"))
+              .when(secretDataService).save(any(NamedSecret.class));
+
+          final MockHttpServletRequestBuilder post = post("/api/v1/data")
+              .header("Authorization", "Bearer " + UAA_OAUTH2_PASSWORD_GRANT_TOKEN)
+              .accept(APPLICATION_JSON)
+              .contentType(APPLICATION_JSON)
+              .content("{\"type\":\"password\",\"name\":\"" + secretName + "\"}");
+
+          response = mockMvc.perform(post);
+        });
+
+        it("retries and finds the value written by the other thread", () -> {
+          verify(secretDataService).save(any(NamedSecret.class));
+          response.andExpect(status().isOk())
+              .andExpect(content().contentTypeCompatibleWith(APPLICATION_JSON))
+              .andExpect(jsonPath("$.type").value("password"))
+              .andExpect(jsonPath("$.value").value(fakePassword))
+              .andExpect(jsonPath("$.id").value(uuid.toString()))
+              .andExpect(
+                  jsonPath("$.version_created_at").value(frozenTime.minusSeconds(1).toString()));
         });
       });
 
@@ -249,7 +277,6 @@
               .andExpect(content().contentTypeCompatibleWith(APPLICATION_JSON))
               .andExpect(jsonPath("$.type").value("password"))
               .andExpect(jsonPath("$.value").value(fakePassword))
-              .andExpect(jsonPath("$.id").value(uuid.toString()))
               .andExpect(jsonPath("$.version_created_at").value(frozenTime.toString()));
         });
 
@@ -293,7 +320,6 @@
               .andExpect(jsonPath("$.value.public_key").value("public_key"))
               .andExpect(jsonPath("$.value.private_key").value("private_key"))
               .andExpect(jsonPath("$.value.public_key_fingerprint").value(nullValue()))
-              .andExpect(jsonPath("$.id").value(uuid.toString()))
               .andExpect(jsonPath("$.version_created_at").value(frozenTime.toString()));
         });
 
@@ -357,7 +383,6 @@
               .andExpect(jsonPath("$.type").value("rsa"))
               .andExpect(jsonPath("$.value.public_key").value("public_key"))
               .andExpect(jsonPath("$.value.private_key").value("private_key"))
-              .andExpect(jsonPath("$.id").value(uuid.toString()))
               .andExpect(jsonPath("$.version_created_at").value(frozenTime.toString()));
         });
 
@@ -422,7 +447,6 @@
               .andExpect(jsonPath("$.type").value("certificate"))
               .andExpect(jsonPath("$.value.certificate").value(cert))
               .andExpect(jsonPath("$.value.private_key").value(privateKey))
-              .andExpect(jsonPath("$.id").value(uuid.toString()))
               .andExpect(jsonPath("$.version_created_at").value(frozenTime.toString()));
         });
 
@@ -479,7 +503,6 @@
                 .andExpect(content().contentTypeCompatibleWith(APPLICATION_JSON))
                 .andExpect(jsonPath("$.type").value("password"))
                 .andExpect(jsonPath("$.value").value(fakePassword))
-                .andExpect(jsonPath("$.id").value(uuid.toString()))
                 .andExpect(jsonPath("$.version_created_at").value(frozenTime.toString()));
           });
 
@@ -523,88 +546,6 @@
           it("persists an audit entry", () -> {
             verify(auditLogService).performWithAuditing(isA(ExceptionThrowingFunction.class));
             assertThat(auditRecordBuilder.getOperationCode(), equalTo(CREDENTIAL_ACCESS));
-          });
-        });
-
-        describe("with bad parameters", () -> {
-          beforeEach(() -> {
-            final MockHttpServletRequestBuilder post = post("/api/v1/data")
-                .header("Authorization", "Bearer " + UAA_OAUTH2_PASSWORD_GRANT_TOKEN)
-                .accept(APPLICATION_JSON)
-                .contentType(APPLICATION_JSON)
-                .content("{" +
-                    "  \"type\":\"nopeity mcnope\"," +
-                    "  \"name\":\"" + secretName + "\"," +
-                    "  \"overwrite\":true" +
-                    "}");
-
-            response = mockMvc.perform(post);
-          });
-
-          it("returns an error", () -> {
-            response.andExpect(status().isBadRequest());
-          });
-        });
-      });
-
->>>>>>> a3251033
-      describe("when another thread wins a race to write a new value", () -> {
-        beforeEach(() -> {
-          final NamedPasswordSecret expectedSecret = new NamedPasswordSecret(secretName);
-          expectedSecret.setEncryptor(encryptor);
-          expectedSecret.setEncryptionKeyUuid(encryptionKeyCanaryMapper.getActiveUuid());
-          expectedSecret.setPasswordAndGenerationParameters(fakePassword, null);
-
-          Mockito.reset(secretDataService);
-
-          doReturn(null)
-              .doReturn(expectedSecret
-                  .setUuid(uuid)
-                  .setVersionCreatedAt(frozenTime.minusSeconds(1))
-              ).when(secretDataService).findMostRecent(anyString());
-
-          doThrow(new DataIntegrityViolationException("we already have one of those"))
-              .when(secretDataService).save(any(NamedSecret.class));
-
-          final MockHttpServletRequestBuilder post = post("/api/v1/data")
-              .header("Authorization", "Bearer " + UAA_OAUTH2_PASSWORD_GRANT_TOKEN)
-              .accept(APPLICATION_JSON)
-              .contentType(APPLICATION_JSON)
-              .content("{\"type\":\"password\",\"name\":\"" + secretName + "\"}");
-
-          response = mockMvc.perform(post);
-        });
-
-        it("retries and finds the value written by the other thread", () -> {
-          verify(secretDataService).save(any(NamedSecret.class));
-          response.andExpect(status().isOk())
-              .andExpect(content().contentTypeCompatibleWith(APPLICATION_JSON))
-              .andExpect(jsonPath("$.type").value("password"))
-              .andExpect(jsonPath("$.value").value(fakePassword))
-              .andExpect(jsonPath("$.id").value(uuid.toString()))
-              .andExpect(
-                  jsonPath("$.version_created_at").value(frozenTime.minusSeconds(1).toString()));
-        });
-      });
-
-      describe("error handling", () -> {
-        describe("with bad parameters", () -> {
-          beforeEach(() -> {
-            final MockHttpServletRequestBuilder post = post("/api/v1/data")
-                .header("Authorization", "Bearer " + UAA_OAUTH2_PASSWORD_GRANT_TOKEN)
-                .accept(APPLICATION_JSON)
-                .contentType(APPLICATION_JSON)
-                .content("{" +
-                    "  \"type\":\"nopeity mcnope\"," +
-                    "  \"name\":\"" + secretName + "\"," +
-                    "  \"overwrite\":true" +
-                    "}");
-
-            response = mockMvc.perform(post);
-          });
-
-          it("returns an error", () -> {
-            response.andExpect(status().isBadRequest());
           });
         });
 
